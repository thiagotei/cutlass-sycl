--- conflicted
+++ resolved
@@ -38,15 +38,11 @@
     computation lies in operator() with private member variables  {col_permute_, row_permute_ and stride_} as new addresses after permute op.
 */
 #pragma once
-<<<<<<< HEAD
 
 #if !defined(CUTLASS_ENABLE_SYCL)
-#include <cuda/std/cassert>
+#include CUDA_STD_HEADER(cassert)
 #endif
-=======
->>>>>>> b2dd65dc
 #include "cutlass/cutlass.h"
-#include CUDA_STD_HEADER(cassert)
 #include "cutlass/fast_math.h"
 #include "cutlass/layout/pitch_linear.h"
 #include "cutlass/layout/matrix.h"
