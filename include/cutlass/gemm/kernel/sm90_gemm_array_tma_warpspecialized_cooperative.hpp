/***************************************************************************************************
 * Copyright (c) 2023 - 2025 NVIDIA CORPORATION & AFFILIATES. All rights reserved.
 * SPDX-License-Identifier: BSD-3-Clause
 *
 * Redistribution and use in source and binary forms, with or without
 * modification, are permitted provided that the following conditions are met:
 *
 * 1. Redistributions of source code must retain the above copyright notice, this
 * list of conditions and the following disclaimer.
 *
 * 2. Redistributions in binary form must reproduce the above copyright notice,
 * this list of conditions and the following disclaimer in the documentation
 * and/or other materials provided with the distribution.
 *
 * 3. Neither the name of the copyright holder nor the names of its
 * contributors may be used to endorse or promote products derived from
 * this software without specific prior written permission.
 *
 * THIS SOFTWARE IS PROVIDED BY THE COPYRIGHT HOLDERS AND CONTRIBUTORS "AS IS"
 * AND ANY EXPRESS OR IMPLIED WARRANTIES, INCLUDING, BUT NOT LIMITED TO, THE
 * IMPLIED WARRANTIES OF MERCHANTABILITY AND FITNESS FOR A PARTICULAR PURPOSE ARE
 * DISCLAIMED. IN NO EVENT SHALL THE COPYRIGHT HOLDER OR CONTRIBUTORS BE LIABLE
 * FOR ANY DIRECT, INDIRECT, INCIDENTAL, SPECIAL, EXEMPLARY, OR CONSEQUENTIAL
 * DAMAGES (INCLUDING, BUT NOT LIMITED TO, PROCUREMENT OF SUBSTITUTE GOODS OR
 * SERVICES; LOSS OF USE, DATA, OR PROFITS; OR BUSINESS INTERRUPTION) HOWEVER
 * CAUSED AND ON ANY THEORY OF LIABILITY, WHETHER IN CONTRACT, STRICT LIABILITY,
 * OR TORT (INCLUDING NEGLIGENCE OR OTHERWISE) ARISING IN ANY WAY OUT OF THE USE
 * OF THIS SOFTWARE, EVEN IF ADVISED OF THE POSSIBILITY OF SUCH DAMAGE.
 *
 **************************************************************************************************/
#pragma once

#include "cutlass/cutlass.h"
#include "cutlass/workspace.h"
#include "cutlass/fast_math.h"
#include "cutlass/kernel_hardware_info.hpp"
#include "cute/arch/cluster_sm90.hpp"
#include "cutlass/arch/reg_reconfig.h"
#include "cutlass/arch/mma_sm90.h"
#include "cutlass/epilogue/collective/detail.hpp"
#include "cutlass/gemm/gemm.h"
#include "cutlass/gemm/dispatch_policy.hpp"
#include "cutlass/gemm/kernel/gemm_universal_decl.h"
#include "cutlass/gemm/kernel/tile_scheduler.hpp"
#include "cutlass/gemm/group_array_problem_shape.hpp"
#include "cutlass/pipeline/pipeline.hpp"
#include "cute/tensor.hpp"
#include "cutlass/trace.h"
#include "cutlass/gemm/kernel/sm90_tile_scheduler.hpp"
#include "cutlass/gemm/kernel/sm90_tile_scheduler_group.hpp"

///////////////////////////////////////////////////////////////////////////////

namespace cutlass::gemm::kernel {

///////////////////////////////////////////////////////////////////////////////

template <
  class ProblemShape_,
  class CollectiveMainloop_,
  class CollectiveEpilogue_,
  class TileScheduler_
>
class GemmUniversal<
  ProblemShape_,
  CollectiveMainloop_,
  CollectiveEpilogue_,
  TileScheduler_,
  cute::enable_if_t<cute::is_base_of_v<KernelPtrArrayTmaWarpSpecializedCooperative, typename CollectiveMainloop_::DispatchPolicy::Schedule>>
>
{
public:
  //
  // Type Aliases
  //
  using ProblemShape = ProblemShape_;
  static_assert(rank(typename ProblemShape::UnderlyingProblemShape{}) == 3 or rank(typename ProblemShape::UnderlyingProblemShape{}) == 4,
    "ProblemShape{} should be <M,N,K> or <M,N,K,L>");

  static_assert(cute::is_base_of_v<KernelPtrArrayTmaWarpSpecializedCooperative, typename CollectiveMainloop_::DispatchPolicy::Schedule>);

  static constexpr bool IsGdcEnabled = false;

  // Mainloop derived types
  using CollectiveMainloop = CollectiveMainloop_;
  using TileShape = typename CollectiveMainloop::TileShape;
  using TiledMma  = typename CollectiveMainloop::TiledMma;
  using ArchTag   = typename CollectiveMainloop::ArchTag;
  using ElementA  = typename CollectiveMainloop::ElementA;
  using StrideA   = typename CollectiveMainloop::StrideA;
  using InternalStrideA = typename CollectiveMainloop::InternalStrideA;
  using ElementB  = typename CollectiveMainloop::ElementB;
  using InternalStrideB = typename CollectiveMainloop::InternalStrideB;
  using StrideB   = typename CollectiveMainloop::StrideB;
  using DispatchPolicy = typename CollectiveMainloop::DispatchPolicy;
  using Schedule = typename DispatchPolicy::Schedule;
  using ElementAccumulator = typename CollectiveMainloop::ElementAccumulator;
  using ClusterShape = typename DispatchPolicy::ClusterShape;
  using MainloopArguments = typename CollectiveMainloop::Arguments;
  using MainloopParams = typename CollectiveMainloop::Params;

  // Epilogue derived types
  using CollectiveEpilogue = CollectiveEpilogue_;
  using ElementC = typename CollectiveEpilogue::ElementC;
  using StrideC  = typename CollectiveEpilogue::StrideC;
  using InternalStrideC = typename CollectiveEpilogue::InternalStrideC;
  using ElementD = typename CollectiveEpilogue::ElementD;
  using StrideD  = typename CollectiveEpilogue::StrideD;
  using InternalStrideD = typename CollectiveEpilogue::InternalStrideD;
  using EpilogueArguments = typename CollectiveEpilogue::Arguments;
  using EpilogueParams = typename CollectiveEpilogue::Params;

  static_assert(ArchTag::kMinComputeCapability >= 90);
  static_assert(cute::is_void_v<TileScheduler_>,
    "Ptr-Array Cooperative and Grouped Gemm Cooperative kernel only supports the default scheduler.");

  static constexpr bool IsGroupedGemmKernel = !cute::is_same_v<InternalStrideA, StrideA>;

  using TileScheduler = cute::conditional_t<IsGroupedGemmKernel,
    typename detail::TileSchedulerSelector<
      GroupScheduler, ArchTag,
      TileShape, ClusterShape,
      2, // Default unused parameter - SchedulerPipelineStageCoun
      ProblemShape>::Scheduler,
    typename detail::TileSchedulerSelector<
    void, ArchTag, TileShape, ClusterShape>::Scheduler>;
  using TileSchedulerArguments = typename TileScheduler::Arguments;
  using TileSchedulerParams = typename TileScheduler::Params;

  static constexpr uint32_t NumLoadWarpGroups = 1;
  static constexpr uint32_t NumMmaThreads = CUTE_STATIC_V(size(TiledMma{}));
  static constexpr uint32_t NumMmaWarpGroups = NumMmaThreads / NumThreadsPerWarpGroup;
  static constexpr uint32_t MaxThreadsPerBlock = NumMmaThreads + (NumLoadWarpGroups * NumThreadsPerWarpGroup);
  static constexpr uint32_t MinBlocksPerMultiprocessor = 1;

  /// Register requirement for Load and Math WGs
  static constexpr uint32_t LoadRegisterRequirement = 40;
  static constexpr uint32_t MmaRegisterRequirement = 232;

  // 1 stage ordered sequence between mainloop and epilogue producer load threads
  using LoadWarpOrderBarrier = cutlass::OrderedSequenceBarrier<1,2>;

  // Kernel level shared memory storage
  struct SharedStorage {
    struct TensorStorage : cute::aligned_struct<128, _1> {
      using MainloopTensorStorage = typename CollectiveMainloop::TensorStorage;
      using EpilogueTensorStorage = typename CollectiveEpilogue::TensorStorage;

      MainloopTensorStorage mainloop;
      EpilogueTensorStorage epilogue;
    } tensors;

    struct PipelineStorage : cute::aligned_struct<16, _1> {
      using MainloopPipelineStorage = typename CollectiveMainloop::PipelineStorage;
      using EpiLoadPipelineStorage = typename CollectiveEpilogue::PipelineStorage;

      alignas(16) MainloopPipelineStorage mainloop;
      alignas(16) EpiLoadPipelineStorage epi_load;
      alignas(16) typename LoadWarpOrderBarrier::SharedStorage load_order;
    } pipelines;

    struct TensorMapStorage : cute::aligned_struct<128, _1> {
      using MainloopTensorMapStorage = typename CollectiveMainloop::TensorMapStorage;
      using EpilogueTensorMapStorage = typename CollectiveEpilogue::TensorMapStorage;

      alignas(128) MainloopTensorMapStorage mainloop;
      alignas(128) EpilogueTensorMapStorage epilogue;
    } tensormaps;
  };

  static constexpr int SharedStorageSize = sizeof(SharedStorage);

  // Device side arguments
  struct Arguments {
    GemmUniversalMode mode{};
    ProblemShape problem_shape{};
    MainloopArguments mainloop{};
    EpilogueArguments epilogue{};
    KernelHardwareInfo hw_info{};
    TileSchedulerArguments scheduler{};
  };

  // Kernel entry point API
  struct Params {
    GemmUniversalMode mode{};
    ProblemShape problem_shape{};
    MainloopParams mainloop{};
    EpilogueParams epilogue{};
    KernelHardwareInfo hw_info{};
    TileSchedulerParams scheduler{};
    void* workspace{nullptr};
  };

  //
  // Methods
  //

  // Convert to underlying arguments. In this case, a simple copy for the aliased type.
  static
  Params
  to_underlying_arguments(Arguments const& args, void* workspace) {
    CUTLASS_TRACE_HOST("to_underlying_arguments():");

    ProblemShape problem_shapes = args.problem_shape;

    // Get SM count if needed, otherwise use user supplied SM count
    int sm_count = args.hw_info.sm_count;
    if (sm_count <= 0) {
      CUTLASS_TRACE_HOST("  WARNING: Arguments do not include a valid SM count.\n"
          "  For optimal performance, populate the arguments KernelHardwareInfo struct with the SM count.");
      sm_count = KernelHardwareInfo::query_device_multiprocessor_count(args.hw_info.device_id);
    }
    CUTLASS_TRACE_HOST("to_underlying_arguments(): Setting persistent grid SM count to " << sm_count);

    // Get maximum number of clusters that could co-exist on the target device
    int max_active_clusters = args.hw_info.max_active_clusters;
    if (max_active_clusters <= 0) {
      max_active_clusters = 0;
      CUTLASS_TRACE_HOST("  WARNING: Arguments do not include a valid max cluster count.\n"
          "  For optimal performance, populate the arguments KernelHardwareInfo struct with the max_active_clusters.");
    }
    else {
      CUTLASS_TRACE_HOST("to_underlying_arguments(): Setting persistent grid cluster count to " << max_active_clusters);
    }

    KernelHardwareInfo hw_info{args.hw_info.device_id, sm_count, max_active_clusters};

    // Calculate workspace pointers
    uint8_t* workspace_ptr = reinterpret_cast<uint8_t*>(workspace);
    size_t workspace_offset = 0;

    void* epilogue_workspace = workspace_ptr + workspace_offset;
    workspace_offset += CollectiveEpilogue::get_workspace_size(problem_shapes, args.epilogue, sm_count);
    workspace_offset = round_nearest(workspace_offset,  MinWorkspaceAlignment);

    void* mainloop_workspace = workspace_ptr + workspace_offset;
    workspace_offset += CollectiveMainloop::get_workspace_size(problem_shapes, args.mainloop, sm_count);
    workspace_offset = round_nearest(workspace_offset,  MinWorkspaceAlignment);

    void* scheduler_workspace = workspace_ptr + workspace_offset;
    workspace_offset += TileScheduler::template get_workspace_size<typename ProblemShape::UnderlyingProblemShape, ElementAccumulator>(
      args.scheduler, typename ProblemShape::UnderlyingProblemShape{}, args.hw_info, NumMmaWarpGroups);
    workspace_offset = round_nearest(workspace_offset,  MinWorkspaceAlignment);

    TileSchedulerParams scheduler;
    if constexpr (IsGroupedGemmKernel) {
      scheduler = TileScheduler::to_underlying_arguments(
      problem_shapes, TileShape{}, ClusterShape{}, hw_info, args.scheduler, scheduler_workspace);
    }
    else {
      scheduler = TileScheduler::to_underlying_arguments(
      problem_shapes.get_host_problem_shape(), TileShape{}, ClusterShape{}, hw_info, args.scheduler, scheduler_workspace);
    }

    return {
      args.mode,
      problem_shapes,
      CollectiveMainloop::to_underlying_arguments(problem_shapes, args.mainloop, mainloop_workspace),
      CollectiveEpilogue::to_underlying_arguments(problem_shapes, args.epilogue, epilogue_workspace),
      hw_info,
      scheduler,
      workspace
    };
  }

  static bool
  can_implement(Arguments const& args) {
    bool implementable = true;
    if constexpr (IsGroupedGemmKernel) {
      // Group GEMM currently only supports rank-3 problem shapes
      implementable &= (args.mode == GemmUniversalMode::kGrouped && rank(typename ProblemShape::UnderlyingProblemShape{}) == 3);
    } else {
      implementable &= (args.mode == GemmUniversalMode::kArray && rank(typename ProblemShape::UnderlyingProblemShape{}) == 4);
    }
    if (!implementable) {
      CUTLASS_TRACE_HOST("  CAN IMPLEMENT: Arguments or Problem Shape don't meet the requirements for Ptr Array Gemm or Grouped Gemm.\n");
      return implementable;
    }
    implementable &= CollectiveMainloop::can_implement(args.problem_shape, args.mainloop);
    implementable &= CollectiveEpilogue::can_implement(args.problem_shape, args.epilogue);
    implementable &= TileScheduler::can_implement(args.scheduler);
    return implementable;
  }

  static size_t
  get_workspace_size(Arguments const& args) {
    size_t workspace_size = 0;
    constexpr uint32_t NumEpilogueSubTiles = CollectiveEpilogue::get_store_pipe_increment(TileShape{});

    // Get SM count if needed, otherwise use user supplied SM count
    int sm_count = args.hw_info.sm_count;
    if (sm_count <= 0) {
      CUTLASS_TRACE_HOST("  WARNING: Arguments do not include a valid SM count.\n"
          "  For optimal performance, populate the arguments KernelHardwareInfo struct with the SM count.");
      sm_count = KernelHardwareInfo::query_device_multiprocessor_count(args.hw_info.device_id);
    }

    workspace_size += CollectiveEpilogue::get_workspace_size(args.problem_shape, args.epilogue, sm_count);
    workspace_size = round_nearest(workspace_size,  MinWorkspaceAlignment);

    workspace_size += CollectiveMainloop::get_workspace_size(args.problem_shape, args.mainloop, sm_count);
    workspace_size = round_nearest(workspace_size,  MinWorkspaceAlignment);

    workspace_size += TileScheduler::template get_workspace_size<typename ProblemShape::UnderlyingProblemShape, ElementAccumulator>(
      args.scheduler, typename ProblemShape::UnderlyingProblemShape{}, args.hw_info, NumMmaWarpGroups, NumEpilogueSubTiles);
    workspace_size = round_nearest(workspace_size,  MinWorkspaceAlignment);

    return workspace_size;
  }

  static cutlass::Status
  initialize_workspace(Arguments const& args, void* workspace = nullptr, cudaStream_t stream = nullptr,
    CudaHostAdapter* cuda_adapter = nullptr) {
    Status status = Status::kSuccess;
    uint8_t* workspace_ptr = reinterpret_cast<uint8_t*>(workspace);
    size_t workspace_offset = 0;
    constexpr uint32_t NumEpilogueSubTiles = CollectiveEpilogue::get_store_pipe_increment(TileShape{});
    static constexpr uint32_t NumAccumulatorMtxs = 1;

    status = CollectiveEpilogue::initialize_workspace(args.problem_shape, args.epilogue, workspace_ptr + workspace_offset, stream, cuda_adapter);
    workspace_offset += CollectiveEpilogue::get_workspace_size(args.problem_shape, args.epilogue, args.hw_info.sm_count);
    workspace_offset = round_nearest(workspace_offset,  MinWorkspaceAlignment);
    if (status != Status::kSuccess) {
      return status;
    }

    status = CollectiveMainloop::initialize_workspace(args.problem_shape, args.mainloop, workspace_ptr + workspace_offset, stream, cuda_adapter);
    workspace_offset += CollectiveMainloop::get_workspace_size(args.problem_shape, args.mainloop, args.hw_info.sm_count);
    workspace_offset = round_nearest(workspace_offset,  MinWorkspaceAlignment);
    if (status != Status::kSuccess) {
      return status;
    }

    status = TileScheduler::template initialize_workspace<typename ProblemShape::UnderlyingProblemShape, ElementAccumulator>(
      args.scheduler, workspace_ptr + workspace_offset, stream, typename ProblemShape::UnderlyingProblemShape{}, args.hw_info, NumMmaWarpGroups, NumEpilogueSubTiles, NumAccumulatorMtxs, cuda_adapter);
    workspace_offset += TileScheduler::template get_workspace_size<typename ProblemShape::UnderlyingProblemShape, ElementAccumulator>(
      args.scheduler, typename ProblemShape::UnderlyingProblemShape{}, args.hw_info, NumMmaWarpGroups, NumEpilogueSubTiles);
    workspace_offset = round_nearest(workspace_offset,  MinWorkspaceAlignment);
    if (status != Status::kSuccess) {
      return status;
    }

    return status;
  }

  // Computes the kernel launch grid shape based on runtime parameters
  static dim3
  get_grid_shape(Params const& params) {
    // Given device SM count, set grid size s.t. we do not launch more thread blocks than we can run concurrently
    TileSchedulerArguments args{};
    if constexpr (!std::is_const_v<decltype(args.max_swizzle_size)>) {
      args.max_swizzle_size = 1 << params.scheduler.log_swizzle_size_;
    }
    args.raster_order = params.scheduler.raster_order_ == TileScheduler::RasterOrder::AlongN ? TileScheduler::RasterOrderOptions::AlongN : TileScheduler::RasterOrderOptions::AlongM;
    dim3 grid_shape;
    if constexpr (IsGroupedGemmKernel) {
      grid_shape = TileScheduler::get_grid_shape(params.scheduler, params.problem_shape, TileShape{}, ClusterShape{}, params.hw_info, args);
    }
    else {
      grid_shape = TileScheduler::get_grid_shape(params.scheduler, params.problem_shape.get_host_problem_shape(), TileShape{}, ClusterShape{}, params.hw_info, args);
    }
    return grid_shape;
  }

  static dim3
  get_block_shape() {
    return dim3(MaxThreadsPerBlock, 1, 1);
  }

  CUTLASS_DEVICE
  void
  operator()(Params const& params, char* smem_buf) {
    using namespace cute;
    using X = Underscore;

// Any Tensor Op MMA Atom in the WGMMA ISA is arch conditional to sm90a.
#if ! defined(__CUDA_ARCH_FEAT_SM90_ALL)
    printf("ERROR : Arch conditional MMA instruction used without targeting sm90a compute capability. Aborting.\n");
#else

    // Preconditions
    static_assert(size(TiledMma{}) == 256, "Cooperative kernel must have TiledMMA operating using 256 threads.");
    static_assert(size<0>(TileShape{}) >= 128,
        "Cooperative kernel requires Tile Size to be greater than or equal to 128 along the M-dimension.");
    static_assert(NumMmaWarpGroups == 2, "Cooperative kernels currently only support NumMmaWarpGroups == 2");

    if constexpr (cutlass::epilogue::collective::detail::sm90_is_ptr_array_tma_dispatch_policy_v<typename CollectiveEpilogue::DispatchPolicy>) {
      static_assert(NumMmaWarpGroups == CollectiveEpilogue::NumEpilogueWarpGroups,
                    "Tiled MmA does not match expected warp groups performing the epilogue");
    }

    static_assert(cute::rank(InternalStrideA{}) == 3, "StrideA must be rank-3: [M, K, L]. If batch mode is not needed, set L stride to Int<0>.");
    static_assert(cute::rank(InternalStrideB{}) == 3, "StrideB must be rank-3: [N, K, L]. If batch mode is not needed, set L stride to Int<0>.");
    static_assert(cute::rank(InternalStrideC{}) == 3, "StrideC must be rank-3: [M, N, L]. If batch mode is not needed, set L stride to Int<0>.");
    static_assert(cute::rank(InternalStrideD{}) == 3, "StrideD must be rank-3: [M, N, L]. If batch mode is not needed, set L stride to Int<0>.");

    /* In the Cooperative kernel, Consumer0 and Consumer1 collaborate on the same tile */
    enum class WarpGroupRole {
      Producer = 0,
      Consumer0 = 1,
      Consumer1 = 2
    };
    enum class ProducerWarpRole {
      Mainloop = 0,
      Warp1 = 1,
      Epilogue = 2,
      Warp3 = 3
    };

    // Kernel level shared memory storage
    SharedStorage& shared_storage = *reinterpret_cast<SharedStorage*>(smem_buf);

    int thread_idx = int(ThreadIdxX());
    int lane_idx = canonical_lane_idx();
    int warp_idx = canonical_warp_idx_sync();
    int warp_idx_in_warp_group = warp_idx % NumWarpsPerWarpGroup;
    int warp_group_thread_idx = thread_idx % NumThreadsPerWarpGroup;
    int mma_thread_idx = thread_idx % size(TiledMma{});
    auto warp_group_idx = canonical_warp_group_idx();
    auto warp_group_role = WarpGroupRole(warp_group_idx);
    auto producer_warp_role = ProducerWarpRole(warp_idx_in_warp_group);
    int lane_predicate = cute::elect_one_sync();
    uint32_t block_rank_in_cluster = cute::block_rank_in_cluster();

    // Note: Tma Descriptor Prefetch (from either const or param) is not applicable here

    // Mainloop Load pipeline
    using MainloopPipeline = typename CollectiveMainloop::MainloopPipeline;
    typename MainloopPipeline::Params mainloop_pipeline_params;
    if (warp_group_role == WarpGroupRole::Producer && producer_warp_role == ProducerWarpRole::Mainloop) {
      mainloop_pipeline_params.role = MainloopPipeline::ThreadCategory::Producer;
    }
    if (warp_group_role == WarpGroupRole::Consumer0 || warp_group_role == WarpGroupRole::Consumer1) {
      mainloop_pipeline_params.role = MainloopPipeline::ThreadCategory::Consumer;
    }
    mainloop_pipeline_params.is_leader = warp_group_thread_idx == 0;
    mainloop_pipeline_params.num_consumers = size(TiledMma{});
    mainloop_pipeline_params.transaction_bytes = params.mainloop.tma_transaction_bytes;
    MainloopPipeline mainloop_pipeline(shared_storage.pipelines.mainloop, mainloop_pipeline_params, ClusterShape{});

    // Epilogue Load pipeline
    using EpiLoadPipeline = typename CollectiveEpilogue::LoadPipeline;
    typename EpiLoadPipeline::Params epi_load_pipeline_params;
    if (warp_group_role == WarpGroupRole::Producer && producer_warp_role == ProducerWarpRole::Epilogue) {
      epi_load_pipeline_params.role = EpiLoadPipeline::ThreadCategory::Producer;
    }
    if (warp_group_role == WarpGroupRole::Consumer0 || warp_group_role == WarpGroupRole::Consumer1) {
      epi_load_pipeline_params.role = EpiLoadPipeline::ThreadCategory::Consumer;
    }
    epi_load_pipeline_params.dst_blockid = cute::block_rank_in_cluster();
    epi_load_pipeline_params.producer_arv_count = NumThreadsPerWarp;
    epi_load_pipeline_params.consumer_arv_count = size(TiledMma{});
    if constexpr (CollectiveEpilogue::RequiresTransactionBytes) {
      epi_load_pipeline_params.transaction_bytes = params.epilogue.tma_transaction_bytes;
    }
    EpiLoadPipeline epi_load_pipeline(shared_storage.pipelines.epi_load, epi_load_pipeline_params);

    // Epilogue Store pipeline
    using EpiStorePipeline = typename CollectiveEpilogue::StorePipeline;
    typename EpiStorePipeline::Params epi_store_pipeline_params;
    epi_store_pipeline_params.always_wait = true;
    EpiStorePipeline epi_store_pipeline(epi_store_pipeline_params);

    typename LoadWarpOrderBarrier::Params params_load_order_barrier;
    params_load_order_barrier.group_id = producer_warp_role == ProducerWarpRole::Mainloop ? 0 : 1;
    params_load_order_barrier.group_size = NumThreadsPerWarp;
    LoadWarpOrderBarrier load_order_barrier(shared_storage.pipelines.load_order, params_load_order_barrier);

    // Initialize starting pipeline states for the collectives
    // Epilogue store pipe is producer-only (consumer is TMA unit, waits via scoreboarding)
    typename CollectiveMainloop::PipelineState mainloop_pipe_consumer_state;
    typename CollectiveEpilogue::LoadPipelineState epi_load_pipe_consumer_state;

    // For the DMA Load (producer) we start with an opposite phase
    // i.e., we skip all waits since we know that the buffer is indeed empty
    PipelineState mainloop_pipe_producer_state = cutlass::make_producer_start_state<MainloopPipeline>();
    PipelineState epi_load_pipe_producer_state = cutlass::make_producer_start_state<EpiLoadPipeline>();
    PipelineState epi_store_pipe_producer_state = cutlass::make_producer_start_state<EpiStorePipeline>();

    auto cluster_wait_fn = [] () {
      // We need this to guarantee that the Pipeline init is visible
      // To all producers and consumer thread blocks in the Cluster
      if constexpr (size(ClusterShape{}) > 1) {
        cute::cluster_arrive_relaxed();
        return [] () { cute::cluster_wait(); };
      }
      else {
        syncthreads();
        return [] () {}; // do nothing
      }
    } ();

    // Get the appropriate blocks for this thread block -- potential for thread block locality
    TiledMma tiled_mma;
    const auto blk_shape = TileShape{};                                                                // (BLK_M,BLK_N,BLK_K)
    const auto c_tile_count = CollectiveEpilogue::get_load_pipe_increment(blk_shape);
    const auto d_tile_count = CollectiveEpilogue::get_store_pipe_increment(blk_shape);

    TileScheduler scheduler{params.scheduler};

    // In a warp specialized kernel, collectives expose data movement and compute operations separately
    CollectiveMainloop collective_mainloop;
    CollectiveEpilogue collective_epilogue(params.epilogue, shared_storage.tensors.epilogue);

    // Wait for all thread blocks in the Cluster
    cluster_wait_fn();

    auto work_tile_info = scheduler.initial_work_tile_info(ClusterShape{});
    if (not work_tile_info.is_valid()) {
      // When problem shapes are only on device, the grid launched may be larger than the total number of blocks across groups
      return;
    }

    // Optionally append 1s until problem shape is rank-4 in case it is only rank-3 (MNK)
    auto problem_shape_MNKL = append<4>(params.problem_shape.get_problem_shape(work_tile_info.L_idx), 1);

    // Prepare and partition the input tensors. Expects a tuple of tensors where:
    // get<0>(load_inputs) is the tma tensor A after local tiling so that it has shape (BLK_M,BLK_K,m,k,l)
    // get<1>(load_inputs) is the tma tensor B after local tiling so that it has shape (BLK_N,BLK_K,n,k,l)
    auto load_inputs = collective_mainloop.load_init(problem_shape_MNKL, params.mainloop);
    static_assert(cute::tuple_size_v<decltype(load_inputs)> >= 2, "Output of load_init must have at least two elements (A, B)");

    // Extract out partitioned A and B.
    Tensor gA_mkl = get<0>(load_inputs);
    Tensor gB_nkl = get<1>(load_inputs);

    // Get pipeline stage increments from tensor shapes
    auto k_tile_count = size<3>(gA_mkl);

    if (warp_group_role == WarpGroupRole::Producer) {
      cutlass::arch::warpgroup_reg_dealloc<LoadRegisterRequirement>();

      // Mainloop Producer Warp
      if (producer_warp_role == ProducerWarpRole::Mainloop) {
        int32_t curr_batch = idx2crd(work_tile_info.L_idx, shape<4>(gB_nkl)); // Usually just returns work_tile_info.L_idx;
        int32_t const mock_l_coord = 0;
        int32_t const sm_idx = BlockIdxX() + (BlockIdxY() * GridDimX());
        int32_t const sm_count = params.hw_info.sm_count;

        // Fetch a copy of tensormaps for the CTA
        auto input_tensormaps = collective_mainloop.tensormaps_init(params.mainloop, shared_storage.tensormaps.mainloop, sm_count, sm_idx);

        // Update tensormap for the initial batch for the CTA
        if (work_tile_info.is_valid()) {
          collective_mainloop.tensormaps_perform_update(
            shared_storage.tensormaps.mainloop,
            params.mainloop,
            input_tensormaps,
            problem_shape_MNKL,
            curr_batch
          );
          // Ensure warp is converged before issuing tensormap fence release
          syncwarp();
          // Entire warp must do this (i.e. it's aligned)
          collective_mainloop.tensormaps_cp_fence_release(shared_storage.tensormaps.mainloop, input_tensormaps);
        }

        bool do_load_order_arrive = true;
        bool did_batch_change = true;
        while (work_tile_info.is_valid()) {
          if (!TileScheduler::valid_warpgroup_in_work_tile(work_tile_info)) {
            auto [next_work_tile_info, increment_pipe] = scheduler.fetch_next_work(work_tile_info);
            work_tile_info = next_work_tile_info;
            continue;
          }

          // Compute m_coord, n_coord, l_coord with the post-tiled m-shape and n-shape
          auto m_coord = idx2crd(work_tile_info.M_idx, shape<2>(gA_mkl));
          auto n_coord = idx2crd(work_tile_info.N_idx, shape<2>(gB_nkl));
          auto blk_coord = make_coord(m_coord, n_coord, _, mock_l_coord);

          // Get the number of K tiles to compute for this work as well as the starting K tile offset of the work.
          auto work_k_tile_count = TileScheduler::get_work_k_tile_count(work_tile_info, problem_shape_MNKL, blk_shape);
          auto work_k_tile_start = TileScheduler::get_work_k_tile_start(work_tile_info);
          auto k_tile_iter = cute::make_coord_iterator(idx2crd(work_k_tile_start, shape<3>(gA_mkl)), shape<3>(gA_mkl));

          if (did_batch_change) {
            collective_mainloop.tensormaps_fence_acquire(input_tensormaps);
          }

          collective_mainloop.load(
            params.mainloop,
            mainloop_pipeline,
            mainloop_pipe_producer_state,
            load_inputs,
            input_tensormaps,
            blk_coord,
            k_tile_iter, work_k_tile_count,
            lane_idx,
            block_rank_in_cluster,
            shared_storage.tensors.mainloop
          );
          // Update starting pipeline state for the next tile
          // Wait for the last TMA stage to complete loading, before issuing tensormap updates
          mainloop_pipe_producer_state.advance(work_k_tile_count - 1);

          // Signal for the epilogue load warp to begin
          if (do_load_order_arrive) {
            load_order_barrier.arrive();
            do_load_order_arrive = false;
          }

          // Get next work tile
          auto [next_work_tile_info, increment_pipe] = scheduler.fetch_next_work(work_tile_info);
          work_tile_info = next_work_tile_info;
          auto next_batch = idx2crd(work_tile_info.L_idx, shape<4>(gB_nkl)); // Usually just returns work_tile_info.L_idx
          did_batch_change = next_batch != curr_batch;
          if (work_tile_info.is_valid() && did_batch_change) {
            curr_batch = next_batch;
            if constexpr (IsGroupedGemmKernel) {
              problem_shape_MNKL = append<4>(params.problem_shape.get_problem_shape(curr_batch), 1);
            }
            // Purpose of this pipeline state is to make sure TMA loads have finished before doing descriptor updates
            // Since this state is waiting for loads to finish, it must start in the inverted phase.
            typename CollectiveMainloop::PipelineState mainloop_pipe_tma_consumer_state =
              {mainloop_pipe_producer_state.index(), !mainloop_pipe_producer_state.phase(), mainloop_pipe_producer_state.count()};
            mainloop_pipeline.consumer_wait(mainloop_pipe_tma_consumer_state);
            collective_mainloop.tensormaps_perform_update(
              shared_storage.tensormaps.mainloop,
              params.mainloop,
              input_tensormaps,
              problem_shape_MNKL,
              curr_batch
            );
            // Ensure warp is converged before issuing tensor replace
            syncwarp();
            // Entire warp must do this (i.e. it's aligned)
            collective_mainloop.tensormaps_cp_fence_release(shared_storage.tensormaps.mainloop, input_tensormaps);
          }
          // Advance the producer state for the last remaining stage that was being waited for above
          mainloop_pipe_producer_state.advance(1);
        } // Scheduler work fetch loop

        // Make sure all Consumer Warp Groups have been waited upon
        collective_mainloop.load_tail(mainloop_pipeline, mainloop_pipe_producer_state);
      } // Mainloop Producer Warp End

      // Epilogue Producer Warp
      else if (producer_warp_role == ProducerWarpRole::Epilogue && collective_epilogue.is_producer_load_needed()) {
        int32_t const sm_idx = blockIdx.x + (blockIdx.y * gridDim.x);
        int32_t const sm_count = params.hw_info.sm_count;

        auto epi_load_tensormap = get<0>(collective_epilogue.load_init(params.epilogue, shared_storage.tensormaps.epilogue, sm_count, sm_idx));

        bool did_batch_change = true;
        constexpr bool IsEpiLoad = true;

        if (work_tile_info.is_valid()) {
          collective_epilogue.template tensormaps_perform_update<IsEpiLoad>(
            shared_storage.tensormaps.epilogue,
            params.epilogue,
            epi_load_tensormap,
            problem_shape_MNKL,
            work_tile_info.L_idx,
            0
          );

          // Converge before issuing tensormap fence release since fence is aligned
          __syncwarp();
          collective_epilogue.template tensormaps_cp_fence_release<IsEpiLoad>(shared_storage.tensormaps.epilogue, epi_load_tensormap, 0);
        }

        load_order_barrier.wait();

        while (work_tile_info.is_valid()) {
          int32_t curr_batch = work_tile_info.L_idx;

          // Get next work tile
          auto [next_work_tile_info, increment_pipe] = scheduler.fetch_next_work(work_tile_info);

          if (TileScheduler::compute_epilogue(work_tile_info, params.scheduler)) {
            if constexpr (IsGroupedGemmKernel) {
              problem_shape_MNKL = append<4>(params.problem_shape.get_problem_shape(work_tile_info.L_idx), 1);
            }

            // Compute m_coord, n_coord, l_coord with the post-tiled m-shape and n-shape
            auto m_coord = idx2crd(work_tile_info.M_idx, shape<2>(gA_mkl));
            auto n_coord = idx2crd(work_tile_info.N_idx, shape<2>(gB_nkl));
            auto l_coord = idx2crd(work_tile_info.L_idx, shape<4>(gB_nkl));
            auto blk_coord = make_coord(m_coord, n_coord, _, l_coord);

            if (did_batch_change) {
              collective_epilogue.template tensormaps_fence_acquire<IsEpiLoad>(epi_load_tensormap);
            }

            bool wait = work_tile_info.is_valid() && curr_batch != next_work_tile_info.L_idx;

            epi_load_pipe_producer_state = collective_epilogue.load(
              epi_load_pipeline,
              epi_load_pipe_producer_state,
              problem_shape_MNKL,
              blk_shape,
              blk_coord,
              tiled_mma,
              lane_idx,
              shared_storage.tensors.epilogue,
              epi_load_tensormap,
              work_tile_info.reduction_subtile_idx(),
              wait
            );
          }

          work_tile_info = next_work_tile_info;
          did_batch_change = curr_batch != work_tile_info.L_idx;

          if (work_tile_info.is_valid() && did_batch_change) {
            if constexpr (IsGroupedGemmKernel) {
              problem_shape_MNKL = append<4>(params.problem_shape.get_problem_shape(work_tile_info.L_idx), 1);
            }

            // tensormap update
            {
              collective_epilogue.template tensormaps_perform_update<IsEpiLoad>(
                shared_storage.tensormaps.epilogue,
                params.epilogue,
                epi_load_tensormap,
                problem_shape_MNKL,
                work_tile_info.L_idx,
                0
              );

              // Converge before issuing tensormap fence release since fence is aligned
              __syncwarp();
              collective_epilogue.template tensormaps_cp_fence_release<IsEpiLoad>(shared_storage.tensormaps.epilogue, epi_load_tensormap, 0);
            }
          }

        } // Scheduler work fetch loop

        // Make sure all Consumer Warp Groups have been waited upon
        collective_epilogue.load_tail(epi_load_pipeline, epi_load_pipe_producer_state);
      } // Epilogue Producer Warp End
    } // Producer Warp Group End

    else if (warp_group_role == WarpGroupRole::Consumer0 || warp_group_role == WarpGroupRole::Consumer1) {
      cutlass::arch::warpgroup_reg_alloc<MmaRegisterRequirement>();

      // Index of warp group within consumer warp groups
      int consumer_warp_group_idx = warp_group_role == WarpGroupRole::Consumer0 ? 0 : 1;

      int32_t const sm_idx = blockIdx.x + (blockIdx.y * gridDim.x);
      int32_t const sm_count = params.hw_info.sm_count;
      // Do we potentially issue tail arrives for TMA stores, if epilogue load is waiting for it
      bool do_store_tail = false;
      // Get a copy of tensormaps
      auto epi_store_tensormap = get<0>(collective_epilogue.store_init(params.epilogue, shared_storage.tensormaps.epilogue, sm_count, sm_idx, consumer_warp_group_idx));

      bool did_batch_change = true;
      constexpr bool IsEpiLoad = false;

      if (work_tile_info.is_valid()) {

        if (warp_idx_in_warp_group == 0) {
          collective_epilogue.template tensormaps_perform_update<IsEpiLoad>(
            shared_storage.tensormaps.epilogue,
            params.epilogue,
            epi_store_tensormap,
            problem_shape_MNKL,
            work_tile_info.L_idx,
            consumer_warp_group_idx
          );

          // Converge before issuing tensormap fence release since fence is aligned
          __syncwarp();
<<<<<<< HEAD
          collective_epilogue.tensormaps_cp_fence_release<IsEpiLoad>(shared_storage.tensormaps.epilogue,
                                                                     epi_store_tensormap,
=======
          collective_epilogue.template tensormaps_cp_fence_release<IsEpiLoad>(shared_storage.tensormaps.epilogue, 
                                                                     epi_store_tensormap, 
>>>>>>> affd1b69
                                                                     consumer_warp_group_idx);
        }
      }

      while (work_tile_info.is_valid()) {
        if constexpr (IsGroupedGemmKernel) {
          problem_shape_MNKL = append<4>(params.problem_shape.get_problem_shape(work_tile_info.L_idx), 1);
        }

        int32_t curr_batch = work_tile_info.L_idx;

        // Compute m_coord, n_coord, l_coord with the post-tiled m-shape and n-shape
        auto m_coord = idx2crd(work_tile_info.M_idx, shape<2>(gA_mkl));
        auto n_coord = idx2crd(work_tile_info.N_idx, shape<2>(gB_nkl));
        auto l_coord = idx2crd(work_tile_info.L_idx, shape<4>(gB_nkl));
        auto blk_coord = make_coord(m_coord, n_coord, _, l_coord);
        auto work_k_tile_count = TileScheduler::get_work_k_tile_count(work_tile_info, problem_shape_MNKL, blk_shape);

        // Allocate the accumulators for the (M,N) blk_shape
        //
        // MSVC CTAD breaks if we say "Tensor" here, so we use "auto" instead.
        auto accumulators = partition_fragment_C(tiled_mma, take<0,2>(blk_shape));               // (MMA,MMA_M,MMA_N)

        static_assert(cute::is_any_of_v<TileScheduler,
            detail::PersistentTileSchedulerSm90Group<ProblemShape>,
            detail::PersistentTileSchedulerSm90>);
        if (TileScheduler::valid_warpgroup_in_work_tile(work_tile_info)) {

          collective_mainloop.mma(
            mainloop_pipeline,
            mainloop_pipe_consumer_state,
            accumulators,
            work_k_tile_count,
            mma_thread_idx,
            shared_storage.tensors.mainloop,
            params.mainloop
          );

          // Make sure the math instructions are done and free buffers before entering the epilogue
          collective_mainloop.mma_tail(
            mainloop_pipeline,
            mainloop_pipe_consumer_state,
            work_k_tile_count
          );

          // Update starting mainloop pipeline state for the next tile
          mainloop_pipe_consumer_state.advance(work_k_tile_count);
        }

        // Perform reduction across splits, if needed
        TileScheduler::fixup(
          params.scheduler, work_tile_info, accumulators, NumMmaWarpGroups, consumer_warp_group_idx);

        if (did_batch_change) {
          collective_epilogue.template tensormaps_fence_acquire<IsEpiLoad>(epi_store_tensormap);
        }

        if (TileScheduler::compute_epilogue(work_tile_info, params.scheduler)) {

          // Epilogue and write to gD
          auto [epi_load_pipe_consumer_state_next, epi_store_pipe_producer_state_next] =
          collective_epilogue.store(
            epi_load_pipeline,
            epi_load_pipe_consumer_state,
            epi_store_pipeline,
            epi_store_pipe_producer_state,
            problem_shape_MNKL,
            blk_shape,
            blk_coord,
            accumulators,
            tiled_mma,
            mma_thread_idx,
            shared_storage.tensors.epilogue,
            epi_store_tensormap,
            work_tile_info.reduction_subtile_idx()
          );

          epi_load_pipe_consumer_state = epi_load_pipe_consumer_state_next;
          epi_store_pipe_producer_state = epi_store_pipe_producer_state_next;
          do_store_tail = true;
        }

        // Get next work tile
        auto [next_work_tile_info, increment_pipe] = scheduler.fetch_next_work(work_tile_info);
        work_tile_info = next_work_tile_info;

        did_batch_change = curr_batch != work_tile_info.L_idx;
        if (work_tile_info.is_valid() && did_batch_change) {
          if constexpr (IsGroupedGemmKernel) {
            problem_shape_MNKL = append<4>(params.problem_shape.get_problem_shape(work_tile_info.L_idx), 1);
          }
          if (warp_idx_in_warp_group == 0) {
            collective_epilogue.template tensormaps_perform_update<IsEpiLoad>(
              shared_storage.tensormaps.epilogue,
              params.epilogue,
              epi_store_tensormap,
              problem_shape_MNKL,
              work_tile_info.L_idx,
              consumer_warp_group_idx
            );

            // Converge before issuing tensormap fence release since fence is aligned
            __syncwarp();
            collective_epilogue.template tensormaps_cp_fence_release<IsEpiLoad>(shared_storage.tensormaps.epilogue, 
                                                                       epi_store_tensormap,
                                                                       consumer_warp_group_idx);
          }
        }

      } // Scheduler work fetch loop

      // Cooperative only needs TMA to complete at the very end of the kernel
      if (do_store_tail) {
        collective_epilogue.store_tail(
          epi_load_pipeline,
          epi_load_pipe_consumer_state,
          epi_store_pipeline,
          epi_store_pipe_producer_state
        );
      }
    } // Consumer Warp Groups End
#endif
  }
};

///////////////////////////////////////////////////////////////////////////////

} // namespace cutlass::gemm::kernel<|MERGE_RESOLUTION|>--- conflicted
+++ resolved
@@ -762,13 +762,8 @@
 
           // Converge before issuing tensormap fence release since fence is aligned
           __syncwarp();
-<<<<<<< HEAD
-          collective_epilogue.tensormaps_cp_fence_release<IsEpiLoad>(shared_storage.tensormaps.epilogue,
+          collective_epilogue.template tensormaps_cp_fence_release<IsEpiLoad>(shared_storage.tensormaps.epilogue,
                                                                      epi_store_tensormap,
-=======
-          collective_epilogue.template tensormaps_cp_fence_release<IsEpiLoad>(shared_storage.tensormaps.epilogue, 
-                                                                     epi_store_tensormap, 
->>>>>>> affd1b69
                                                                      consumer_warp_group_idx);
         }
       }
@@ -872,7 +867,7 @@
 
             // Converge before issuing tensormap fence release since fence is aligned
             __syncwarp();
-            collective_epilogue.template tensormaps_cp_fence_release<IsEpiLoad>(shared_storage.tensormaps.epilogue, 
+            collective_epilogue.template tensormaps_cp_fence_release<IsEpiLoad>(shared_storage.tensormaps.epilogue,
                                                                        epi_store_tensormap,
                                                                        consumer_warp_group_idx);
           }
