--- conflicted
+++ resolved
@@ -396,15 +396,9 @@
       Tensor gScaleB = mScaleB_nkl(n_coord,_,_,l_coord);                                         // (1,ScaleNsPerTile,k,1)
 
       TiledCopy scale_copy_a = make_tiled_copy(SmemBlockScalingCopyAtomA{}, Layout<Shape<_1>>{}, Layout<Shape<Int<ScaleMsPerTile>>>{}); // (1,ScaleMsPerTile,1)
-<<<<<<< HEAD
-      TiledCopy scale_copy_b = make_tiled_copy(SmemBlockScalingCopyAtomB{}, Layout<Shape<_1>>{}, Layout<Shape<_1>>{}); // (1,1,1)
+      TiledCopy scale_copy_b = make_tiled_copy(SmemBlockScalingCopyAtomB{}, Layout<Shape<_1>>{}, Layout<Shape<Int<ScaleNsPerTile>>>{}); // (1,ScaleNsPerTile,1)
       ThrCopy thr_scale_copy_a = scale_copy_a.get_slice(ThreadIdxX());
       ThrCopy thr_scale_copy_b = scale_copy_b.get_slice(ThreadIdxX());
-=======
-      TiledCopy scale_copy_b = make_tiled_copy(SmemBlockScalingCopyAtomB{}, Layout<Shape<_1>>{}, Layout<Shape<Int<ScaleNsPerTile>>>{}); // (1,ScaleNsPerTile,1)
-      ThrCopy thr_scale_copy_a = scale_copy_a.get_slice(threadIdx.x);
-      ThrCopy thr_scale_copy_b = scale_copy_b.get_slice(threadIdx.x);
->>>>>>> b84e9802
 
       Tensor tAgA_ScaleA = thr_scale_copy_a.partition_S(gScaleA);
       Tensor tAsA_ScaleA = thr_scale_copy_a.partition_D(sScaleA);
