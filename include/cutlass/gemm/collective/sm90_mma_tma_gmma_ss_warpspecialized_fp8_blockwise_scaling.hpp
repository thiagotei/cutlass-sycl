--- conflicted
+++ resolved
@@ -416,15 +416,10 @@
 
     TiledCopy scale_copy_a = make_tiled_copy(SmemBlockScalingCopyAtomA{},
       Layout<Shape<_32>>{}, Layout<Shape<_1>>{});
-    TiledCopy scale_copy_b = make_tiled_copy(SmemBlockScalingCopyAtomB{},
+    TiledCopy scale_copy_b = make_tiled_copy(SmemBlockScalingCopyAtomB{}, 
       Layout<Shape<_32>>{}, Layout<Shape<_1>>{});
-<<<<<<< HEAD
     ThrCopy thr_scale_copy_a = scale_copy_a.get_slice(ThreadIdxX());
     ThrCopy thr_scale_copy_b = scale_copy_b.get_slice(ThreadIdxX());
-=======
-    ThrCopy thr_scale_copy_a = scale_copy_a.get_slice(threadIdx.x);
-    ThrCopy thr_scale_copy_b = scale_copy_b.get_slice(threadIdx.x);
->>>>>>> 62750a2b
 
     Tensor tAgA_ScaleA = thr_scale_copy_a.partition_S(gScaleA);
     Tensor tAcA_ScaleA = thr_scale_copy_a.partition_S(cScaleA);
