/***************************************************************************************************
 * Copyright (c) 2023 - 2025 NVIDIA CORPORATION & AFFILIATES. All rights reserved.
 * SPDX-License-Identifier: BSD-3-Clause
 *
 * Redistribution and use in source and binary forms, with or without
 * modification, are permitted provided that the following conditions are met:
 *
 * 1. Redistributions of source code must retain the above copyright notice, this
 * list of conditions and the following disclaimer.
 *
 * 2. Redistributions in binary form must reproduce the above copyright notice,
 * this list of conditions and the following disclaimer in the documentation
 * and/or other materials provided with the distribution.
 *
 * 3. Neither the name of the copyright holder nor the names of its
 * contributors may be used to endorse or promote products derived from
 * this software without specific prior written permission.
 *
 * THIS SOFTWARE IS PROVIDED BY THE COPYRIGHT HOLDERS AND CONTRIBUTORS "AS IS"
 * AND ANY EXPRESS OR IMPLIED WARRANTIES, INCLUDING, BUT NOT LIMITED TO, THE
 * IMPLIED WARRANTIES OF MERCHANTABILITY AND FITNESS FOR A PARTICULAR PURPOSE ARE
 * DISCLAIMED. IN NO EVENT SHALL THE COPYRIGHT HOLDER OR CONTRIBUTORS BE LIABLE
 * FOR ANY DIRECT, INDIRECT, INCIDENTAL, SPECIAL, EXEMPLARY, OR CONSEQUENTIAL
 * DAMAGES (INCLUDING, BUT NOT LIMITED TO, PROCUREMENT OF SUBSTITUTE GOODS OR
 * SERVICES; LOSS OF USE, DATA, OR PROFITS; OR BUSINESS INTERRUPTION) HOWEVER
 * CAUSED AND ON ANY THEORY OF LIABILITY, WHETHER IN CONTRACT, STRICT LIABILITY,
 * OR TORT (INCLUDING NEGLIGENCE OR OTHERWISE) ARISING IN ANY WAY OUT OF THE USE
 * OF THIS SOFTWARE, EVEN IF ADVISED OF THE POSSIBILITY OF SUCH DAMAGE.
 *
 **************************************************************************************************/

#pragma once

#include "cutlass/cutlass.h"
#include "cutlass/gemm/dispatch_policy.hpp"
#include "cutlass/trace.h"
#include "cutlass/numeric_types.h"

#include "cute/arch/cluster_sm90.hpp"
#include "cute/arch/copy_sm80.hpp"
#include "cute/arch/copy_sm90.hpp"
#include "cute/algorithm/functional.hpp"
#include "cute/atom/mma_atom.hpp"
#include "cute/algorithm/gemm.hpp"
#include "cute/tensor_predicate.hpp"
#include "cute/numeric/arithmetic_tuple.hpp"

#include "cutlass/detail/blockwise_scale_layout.hpp"

/////////////////////////////////////////////////////////////////////////////////////////////////

namespace cutlass::gemm::collective {
using namespace cute;

/////////////////////////////////////////////////////////////////////////////////////////////////

// WarpSpecialized Mainloop
template <
  int Stages,
  class ClusterShape,
  class KernelSchedule,
  class TileShape_,
  class ElementA_,
  class StridePairA_,
  class ElementB_,
  class StridePairB_,
  class TiledMma_,
  class GmemTiledCopyA_,
  class SmemLayoutAtomA_,
  class SmemCopyAtomA_,
  class TransformA_,
  class GmemTiledCopyB_,
  class SmemLayoutAtomB_,
  class SmemCopyAtomB_,
  class TransformB_>
struct CollectiveMma<
    MainloopSm90TmaGmmaWarpSpecializedBlockScalingFP8<Stages, ClusterShape, KernelSchedule>,
    TileShape_,
    ElementA_,
    StridePairA_,
    ElementB_,
    StridePairB_,
    TiledMma_,
    GmemTiledCopyA_,
    SmemLayoutAtomA_,
    SmemCopyAtomA_,
    TransformA_,
    GmemTiledCopyB_,
    SmemLayoutAtomB_,
    SmemCopyAtomB_,
    TransformB_> {
  //
  // Type Aliases
  //
  using DispatchPolicy = MainloopSm90TmaGmmaWarpSpecializedBlockScalingFP8<Stages, ClusterShape, KernelSchedule>;
  using TileShape = TileShape_;
  using ElementA = ElementA_;
  using StrideA = cute::tuple_element_t<0,StridePairA_>;
  using LayoutSFA = cute::tuple_element_t<1,StridePairA_>;
  using ElementB = ElementB_;
  using StrideB = cute::tuple_element_t<0,StridePairB_>;
  using LayoutSFB = cute::tuple_element_t<1,StridePairB_>;
  using TiledMma = TiledMma_;
  using ElementAccumulator = typename TiledMma::ValTypeC;
  using ElementBlockScale = ElementAccumulator;
  using GmemTiledCopyA = GmemTiledCopyA_;
  using GmemTiledCopyB = GmemTiledCopyB_;
  using GmemTiledCopyScaleTMA = cute::SM90_TMA_LOAD;
  using SmemLayoutAtomA = SmemLayoutAtomA_;
  using SmemLayoutAtomB = SmemLayoutAtomB_;
  using SmemCopyAtomA = SmemCopyAtomA_;
  using SmemCopyAtomB = SmemCopyAtomB_;
  using TransformA = TransformA_;
  using TransformB = TransformB_;
  using ArchTag = typename DispatchPolicy::ArchTag;

  using CtaShape_MNK = decltype(shape_div(TileShape{}, ClusterShape{}));
  using MainloopPipeline = cutlass::PipelineTmaAsync<DispatchPolicy::Stages>;
  using PipelineState = cutlass::PipelineState<DispatchPolicy::Stages>;
  using PipelineParams = typename MainloopPipeline::Params;

  static constexpr int ScaleGranularityM = size<0,0>(LayoutSFA{});
  static constexpr int ScaleGranularityN = size<0,0>(LayoutSFB{});
  static constexpr int ScaleGranularityK = size<1,0>(LayoutSFA{});

  static_assert(size<2>(TileShape{}) % ScaleGranularityK == 0);
  static_assert(ScaleGranularityK % size<2>(typename TiledMma::AtomShape_MNK{}) == 0);

  static constexpr int ScalePromotionInterval = ScaleGranularityK / size<2>(typename TiledMma::AtomShape_MNK{});
  static_assert(ScalePromotionInterval % 4 == 0, "ScalePromotionInterval must be a multiple of 4.");
  static constexpr int ScaleMsPerTile = size<0>(TileShape{}) / ScaleGranularityM;
  static constexpr int ScaleNsPerTile = size<1>(TileShape{}) / ScaleGranularityN;

  static constexpr int ScaleTmaThreshold = 32;
  static constexpr bool IsTmaLoadSFA = ScaleMsPerTile >= ScaleTmaThreshold && ScaleNsPerTile < ScaleTmaThreshold;
  static constexpr bool IsTmaLoadSFB = ScaleNsPerTile >= ScaleTmaThreshold && ScaleMsPerTile < ScaleTmaThreshold;
  // Two threads per CTA are producers (1 for operand tile `tma`, and 32 for scales `cp.async`)
  static constexpr int NumProducerThreadEvents = ((IsTmaLoadSFA && IsTmaLoadSFB)? 1 : 33);

  static_assert(cute::rank(SmemLayoutAtomA{}) == 2, "SmemLayoutAtom must be rank 2 (M/N, K)");
  static_assert((size<0>(TileShape{}) % size<0>(SmemLayoutAtomA{})) == 0, "SmemLayoutAtom must evenly divide tile shape.");
  static_assert((size<2>(TileShape{}) % size<1>(SmemLayoutAtomA{})) == 0, "SmemLayoutAtom must evenly divide tile shape.");

  static_assert(cute::rank(SmemLayoutAtomB{}) == 2, "SmemLayoutAtom must be rank 2 (M/N, K)");
  static_assert((size<1>(TileShape{}) % size<0>(SmemLayoutAtomB{})) == 0, "SmemLayoutAtom must evenly divide tile shape.");
  static_assert((size<2>(TileShape{}) % size<1>(SmemLayoutAtomB{})) == 0, "SmemLayoutAtom must evenly divide tile shape.");

  static_assert((size<0>(TileShape{}) % ScaleGranularityM) == 0, "FP8 scaling granularity must evenly divide tile shape along M.");
  static_assert((size<1>(TileShape{}) % ScaleGranularityN) == 0, "FP8 scaling granularity must evenly divide tile shape along N.");

  using ScaleConfig = ::cutlass::detail::Sm90BlockwiseScaleConfig<ScaleGranularityM, ScaleGranularityN, ScaleGranularityK>;
  using SmemLayoutAtomSFA = decltype(ScaleConfig::smem_atom_layoutSFA(TileShape{}));
  using SmemLayoutAtomSFB = decltype(ScaleConfig::smem_atom_layoutSFB(TileShape{}));

  // Tile along modes in a way that maximizes the TMA box size.
  using SmemLayoutA = decltype(tile_to_shape(
      SmemLayoutAtomA{},
      make_shape(shape<0>(TileShape{}), shape<2>(TileShape{}), Int<DispatchPolicy::Stages>{}),
      cute::conditional_t< ::cutlass::gemm::detail::is_major<0,StrideA>(), Step<_2,_1,_3>, Step<_1,_2,_3>>{}));
  using SmemLayoutB = decltype(tile_to_shape(
      SmemLayoutAtomB{},
      make_shape(shape<1>(TileShape{}), shape<2>(TileShape{}), Int<DispatchPolicy::Stages>{}),
      cute::conditional_t< ::cutlass::gemm::detail::is_major<0,StrideB>(), Step<_2,_1,_3>, Step<_1,_2,_3>>{}));

  // Block scaling gmem-to-smem copy atom 
  //  we can have partial tiles in M or N, so don't vectorize those loads
  using CopyAtomSFA = Copy_Atom<SM80_CP_ASYNC_CACHEALWAYS<ElementBlockScale>, ElementBlockScale>;
  using CopyAtomSFB = Copy_Atom<SM80_CP_ASYNC_CACHEALWAYS<ElementBlockScale>, ElementBlockScale>;

  static constexpr int AlignmentSFA = 1;
  static constexpr int AlignmentSFB = 1;

  // Block scaling smem layout
  using SmemLayoutSFA = decltype(make_layout(
    append(shape(SmemLayoutAtomSFA{}), Int<DispatchPolicy::Stages>{}),
    append(stride(SmemLayoutAtomSFA{}), size(filter_zeros(SmemLayoutAtomSFA{})))
  ));
  using SmemLayoutSFB = decltype(make_layout(
    append(shape(SmemLayoutAtomSFB{}), Int<DispatchPolicy::Stages>{}),
    append(stride(SmemLayoutAtomSFB{}), size(filter_zeros(SmemLayoutAtomSFB{})))
  ));


  static_assert(DispatchPolicy::Stages >= 2, "Specialization requires Stages set to value 1 or more.");
  static_assert(cute::is_base_of<cute::GMMA::DescriptorIterator, typename TiledMma::FrgTypeA>::value &&
                cute::is_base_of<cute::GMMA::DescriptorIterator, typename TiledMma::FrgTypeB>::value,
                "MMA atom must source both A and B operand from smem_desc for this mainloop.");
  static_assert(cute::is_same_v<GmemTiledCopyA, SM90_TMA_LOAD> || cute::is_same_v<GmemTiledCopyA, SM90_TMA_LOAD_MULTICAST>,
      "GmemTiledCopy - invalid SM90 TMA copy atom specified.");
  static_assert(cute::is_same_v<GmemTiledCopyB, SM90_TMA_LOAD> || cute::is_same_v<GmemTiledCopyB, SM90_TMA_LOAD_MULTICAST>,
      "GmemTiledCopy - invalid SM90 TMA copy atom specified.");
  static_assert(cute::is_same_v<ElementAccumulator, ElementBlockScale>,
             "ElementAccumulator and ElementBlockScale should be same datatype");

  struct SharedStorage
  {
    struct TensorStorage : cute::aligned_struct<128> {
      cute::array_aligned<typename TiledMma::ValTypeA, cute::cosize_v<SmemLayoutA>> smem_A;  // TILE_M x PIPE_K
      cute::array_aligned<typename TiledMma::ValTypeB, cute::cosize_v<SmemLayoutB>> smem_B;  // TILE_N x PIPE_K
      CUTE_ALIGNAS(128) cute::array<ElementBlockScale, cute::cosize_v<SmemLayoutSFA>> smem_SFA; // ScaleMsPerTile x PIPE_K
      CUTE_ALIGNAS(128) cute::array<ElementBlockScale, cute::cosize_v<SmemLayoutSFB>> smem_SFB; // ScaleNsPerTile x PIPE_K
    } tensors;

    using PipelineStorage = typename MainloopPipeline::SharedStorage;
    PipelineStorage pipeline;
  };
  using TensorStorage = typename SharedStorage::TensorStorage;
  using PipelineStorage = typename SharedStorage::PipelineStorage;

  // Host side kernel arguments
  struct Arguments {
    ElementA const* ptr_A;
    StrideA dA;
    ElementB const* ptr_B;
    StrideB dB;
    uint32_t mma_promotion_interval = 4;
    ElementBlockScale const* ptr_SFA; 
    LayoutSFA layout_SFA;
    ElementBlockScale const* ptr_SFB;
    LayoutSFB layout_SFB;
  };

  // Device side kernel params
  struct Params {
    static auto getTmaSFA() {
      if constexpr (IsTmaLoadSFA) {
        return make_tma_copy(
          GmemTiledCopyScaleTMA{},
          make_tensor(static_cast<ElementBlockScale const*>(nullptr), filter_zeros(LayoutSFA{})),
          filter_zeros(SmemLayoutSFA{}(_,_,_0{})),
          Shape<Int<ScaleMsPerTile>, Int<1>>{},
          _1{});
      }
      else {
        return nullptr;
      }
    }
    static auto getTmaSFB() {
      if constexpr (IsTmaLoadSFB) {
        return make_tma_copy(
          GmemTiledCopyScaleTMA{},
          make_tensor(static_cast<ElementBlockScale const*>(nullptr), filter_zeros(LayoutSFB{})),
          filter_zeros(SmemLayoutSFB{}(_,_,_0{})),
          Shape<Int<ScaleNsPerTile>, Int<1>>{},
          _1{});
      }
      else {
        return nullptr;
      }
    }
    // Assumption: StrideA is congruent with Problem_MK
    using TMA_A = decltype(make_tma_copy_A_sm90(
        GmemTiledCopyA{},
        make_tensor(static_cast<ElementA const*>(nullptr), repeat_like(StrideA{}, int32_t(0)), StrideA{}),
        SmemLayoutA{}(_,_,_0{}),
        TileShape{},
        ClusterShape{}));
    // Assumption: StrideB is congruent with Problem_NK
    using TMA_B = decltype(make_tma_copy_B_sm90(
        GmemTiledCopyB{},
        make_tensor(static_cast<ElementB const*>(nullptr), repeat_like(StrideB{}, int32_t(0)), StrideB{}),
        SmemLayoutB{}(_,_,_0{}),
        TileShape{},
        ClusterShape{}));
    // NOTE: Does make_tma_copy supports 0 stride?
    using TMA_SFA = decltype(getTmaSFA());
    using TMA_SFB = decltype(getTmaSFB());
    TMA_A tma_load_a;
    TMA_B tma_load_b;
    TMA_SFA tma_load_sfa;
    TMA_SFB tma_load_sfb;
    uint32_t tma_transaction_bytes = TmaTransactionBytes;
    uint32_t tma_transaction_bytes_mk = TmaTransactionBytesMK;
    uint32_t tma_transaction_bytes_nk = TmaTransactionBytesNK;
    // Block scaling factors for A and B
    ElementBlockScale const* ptr_SFA;
    ElementBlockScale const* ptr_SFB;
    LayoutSFA layout_SFA;
    LayoutSFB layout_SFB;
  };

  //
  // Methods
  //

  template <class ProblemShape>
  static constexpr Params
  to_underlying_arguments(ProblemShape const& problem_shape, Arguments const& args, void* workspace) {
    (void) workspace;

    // Optionally append 1s until problem shape is rank-4 (MNKL), in case it is only rank-3 (MNK)
    auto problem_shape_MNKL = append<4>(problem_shape, 1);
    auto [M,N,K,L] = problem_shape_MNKL;

    auto ptr_A = reinterpret_cast<ElementA const*>(args.ptr_A);
    auto ptr_B = reinterpret_cast<ElementB const*>(args.ptr_B);
    auto ptr_SFA = reinterpret_cast<ElementBlockScale const*>(args.ptr_SFA);
    auto ptr_SFB = reinterpret_cast<ElementBlockScale const*>(args.ptr_SFB);

    Tensor tensor_sfa = make_tensor(ptr_SFA, filter_zeros(args.layout_SFA));
    Tensor tensor_sfb = make_tensor(ptr_SFB, filter_zeros(args.layout_SFB));
    Tensor tensor_a = make_tensor(ptr_A, make_layout(make_shape(M,K,L), args.dA));
    Tensor tensor_b = make_tensor(ptr_B, make_layout(make_shape(N,K,L), args.dB));
    typename Params::TMA_A tma_load_a = make_tma_copy_A_sm90(
        GmemTiledCopyA{},
        tensor_a,
        SmemLayoutA{}(_,_,cute::Int<0>{}),
        TileShape{},
        ClusterShape{});
    typename Params::TMA_B tma_load_b = make_tma_copy_B_sm90(
        GmemTiledCopyB{},
        tensor_b,
        SmemLayoutB{}(_,_,cute::Int<0>{}),
        TileShape{},
        ClusterShape{});
    typename Params::TMA_SFA tma_load_sfa{};
    if constexpr (IsTmaLoadSFA) {
      tma_load_sfa = make_tma_copy(
          GmemTiledCopyScaleTMA{},
          tensor_sfa,
          filter_zeros(SmemLayoutSFA{})(_,_,cute::Int<0>{}),
          Shape<Int<ScaleMsPerTile>, Int<1>>{},
          _1{});
    }
    typename Params::TMA_SFB tma_load_sfb{};
    if constexpr (IsTmaLoadSFB) {
      tma_load_sfb = make_tma_copy(
          GmemTiledCopyScaleTMA{},
          tensor_sfb,
          filter_zeros(SmemLayoutSFB{})(_,_,cute::Int<0>{}),
          Shape<Int<ScaleNsPerTile>, Int<1>>{},
          _1{});
    }
    uint32_t transaction_bytes_mk = TmaTransactionBytesMK;
    uint32_t transaction_bytes_nk = TmaTransactionBytesNK;
    uint32_t transaction_bytes_sfa = TmaTransactionBytesSFA;
    uint32_t transaction_bytes_sfb = TmaTransactionBytesSFB;
    uint32_t transaction_bytes = transaction_bytes_mk + transaction_bytes_nk + transaction_bytes_sfa + transaction_bytes_sfb;

    return {
      tma_load_a,
      tma_load_b,
      tma_load_sfa,
      tma_load_sfb,
      transaction_bytes,
      transaction_bytes_mk,
      transaction_bytes_nk,
      args.ptr_SFA,
      args.ptr_SFB,
      args.layout_SFA,
      args.layout_SFB,
    };
  }

  template<class ProblemShape>
  static bool
  can_implement(
      ProblemShape const& problem_shape,
      [[maybe_unused]] Arguments const& args) {
    constexpr int tma_alignment_bits = 128;
    auto problem_shape_MNKL = append<4>(problem_shape, 1);
    auto [M,N,K,L] = problem_shape_MNKL;

    bool implementable = true;
    constexpr int min_tma_aligned_elements_A = tma_alignment_bits / cutlass::sizeof_bits<ElementA>::value;
    if (!cutlass::detail::check_alignment<min_tma_aligned_elements_A>(cute::make_shape(M,K,L), StrideA{})) {
      implementable = false;
      CUTLASS_TRACE_HOST("  CAN IMPLEMENT: Problem size doesn't meet the minimum alignment requirements for using TMA to load tensor A.\n");
    }
    constexpr int min_tma_aligned_elements_B = tma_alignment_bits / cutlass::sizeof_bits<ElementB>::value;
    if (!cutlass::detail::check_alignment<min_tma_aligned_elements_B>(cute::make_shape(N,K,L), StrideB{})) {
      implementable = false;
      CUTLASS_TRACE_HOST("  CAN IMPLEMENT: Problem size doesn't meet the minimum alignment requirements for using TMA to load tensor B.\n");
    }
    constexpr int min_tma_aligned_elements_S = tma_alignment_bits / cutlass::sizeof_bits<ElementBlockScale>::value;
    if (IsTmaLoadSFA && !cutlass::detail::check_alignment<min_tma_aligned_elements_S>(args.layout_SFA)) {
      implementable = false;
      CUTLASS_TRACE_HOST("  CAN IMPLEMENT: Problem size doesn't meet the minimum alignment requirements for using TMA to load scale A.\n");
    }
    if (IsTmaLoadSFB && !cutlass::detail::check_alignment<min_tma_aligned_elements_S>(args.layout_SFB)) {
      implementable = false;
      CUTLASS_TRACE_HOST("  CAN IMPLEMENT: Problem size doesn't meet the minimum alignment requirements for using TMA to load scale B.\n");
    }

    /* MMA promotion interval should be a multiple of 4, since each mainloop iteration would issue 4 MMA instructions. */
    constexpr int pipe_k = size<2>(TileShape{}) / tile_size<2>(TiledMma{});
    if (args.mma_promotion_interval % 4 != 0 ||
        args.mma_promotion_interval != ScalePromotionInterval ||
        args.mma_promotion_interval % pipe_k != 0 ||
        pipe_k > args.mma_promotion_interval) {
      implementable = false;
      CUTLASS_TRACE_HOST("  CAN IMPLEMENT: Argument mma_promotion_interval is invalid.\n");
    }

    // We expect full tiles in K
    if (K % size<2>(TileShape{}) != 0) {
      implementable = false;
      CUTLASS_TRACE_HOST("  CAN IMPLEMENT: Problem size K is incompatible with tile size.\n");
    }
    return implementable;
  }

  static constexpr int K_PIPE_MAX = DispatchPolicy::Stages;
  static constexpr int K_PIPE_MMAS = 1;
  static constexpr uint32_t TmaTransactionBytesMK =
        cutlass::bits_to_bytes(size<0>(SmemLayoutA{}) * size<1>(SmemLayoutA{}) * static_cast<uint32_t>(sizeof_bits<ElementA>::value));
  static constexpr uint32_t TmaTransactionBytesNK =
        cutlass::bits_to_bytes(size<0>(SmemLayoutB{}) * size<1>(SmemLayoutB{}) * static_cast<uint32_t>(sizeof_bits<ElementB>::value));

  static constexpr uint32_t TmaTransactionBytesSFA =
        (IsTmaLoadSFA? cutlass::bits_to_bytes(ScaleMsPerTile * static_cast<uint32_t>(sizeof_bits<ElementBlockScale>::value)): 0);
  static constexpr uint32_t TmaTransactionBytesSFB =
        (IsTmaLoadSFB? cutlass::bits_to_bytes(ScaleNsPerTile * static_cast<uint32_t>(sizeof_bits<ElementBlockScale>::value)): 0);
  static constexpr uint32_t TmaTransactionBytes = TmaTransactionBytesMK + TmaTransactionBytesNK + TmaTransactionBytesSFA + TmaTransactionBytesSFB;

  /// Issue Tma Descriptor Prefetch -- ideally from a single thread for best performance
  CUTLASS_DEVICE
  static void prefetch_tma_descriptors(Params const& mainloop_params)
  {
    cute::prefetch_tma_descriptor(mainloop_params.tma_load_a.get_tma_descriptor());
    cute::prefetch_tma_descriptor(mainloop_params.tma_load_b.get_tma_descriptor());
    if constexpr (IsTmaLoadSFA) {
      cute::prefetch_tma_descriptor(mainloop_params.tma_load_sfa.get_tma_descriptor());
    }
    if constexpr (IsTmaLoadSFB) {
      cute::prefetch_tma_descriptor(mainloop_params.tma_load_sfb.get_tma_descriptor());
    }
  }

  /// Set up the data needed by this collective for load and mma.
  /// Returns a tuple of tensors. The collective and the kernel layer have the contract
  /// Returned tuple must contain at least two elements, with the first two elements being:
  /// gA_mkl - The tma tensor, A after a local tile so it has shape  (BLK_M,BLK_K,m,k,l)
  /// gB_nkl - The tma tensor, B after a local tile so it has shape  (BLK_N,BLK_K,n,k,l)
  template <class ProblemShape_MNKL>
  CUTLASS_DEVICE auto
  load_init(ProblemShape_MNKL const& problem_shape_MNKL, Params const& mainloop_params) const {
    using X = Underscore;
    // Separate out problem shape for convenience
    auto [M,N,K,L] = problem_shape_MNKL;

    // TMA requires special handling of strides to deal with coord codomain mapping
    // Represent the full tensors -- get these from TMA
    Tensor mA_mkl = mainloop_params.tma_load_a.get_tma_tensor(make_shape(M,K,L));                             // (m,k,l)
    Tensor mB_nkl = mainloop_params.tma_load_b.get_tma_tensor(make_shape(N,K,L));                             // (n,k,l)

    // Make tiled views, defer the slice
    Tensor gA_mkl = local_tile(mA_mkl, TileShape{}, make_coord(_,_,_), Step<_1, X,_1>{});         // (BLK_M,BLK_K,m,k,l)
    Tensor gB_nkl = local_tile(mB_nkl, TileShape{}, make_coord(_,_,_), Step< X,_1,_1>{});         // (BLK_N,BLK_K,n,k,l)

    // Note that mSFA_mkl and mSFB_nkl are already blocked tiled in the `m` host and
    // gScaleA_mkl and gScaleB_nkl in `g` global memory are same as mSFA_mkl and mSFB_nkl.
    auto mSFA_mkl = [&]() {
      if constexpr (IsTmaLoadSFA) {
        return mainloop_params.tma_load_sfa.get_tma_tensor(shape(filter_zeros(mainloop_params.layout_SFA)));
      }
      else {
        return make_tensor(make_gmem_ptr(mainloop_params.ptr_SFA), mainloop_params.layout_SFA); // (scale_m,k,l)
      }
    }();
    auto mSFB_nkl = [&]() {
      if constexpr (IsTmaLoadSFB) {
        return mainloop_params.tma_load_sfb.get_tma_tensor(shape(filter_zeros(mainloop_params.layout_SFB)));
      }
      else {
        return make_tensor(make_gmem_ptr(mainloop_params.ptr_SFB), mainloop_params.layout_SFB); // (scale_n,k,l)
      }
    }();

    return cute::make_tuple(gA_mkl, gB_nkl, mSFA_mkl, mSFB_nkl);
  }

  /// Perform a collective-scoped matrix multiply-accumulate
  /// Producer Perspective
  template <
    class TensorA, class TensorB,
    class TensorScaleA, class TensorScaleB,
    class KTileIterator, class BlockCoord
  >
  CUTLASS_DEVICE void
  load(
      Params const& mainloop_params,
      MainloopPipeline pipeline,
      PipelineState smem_pipe_write,
      cute::tuple<TensorA, TensorB, TensorScaleA, TensorScaleB> const& load_inputs,
      BlockCoord const& blk_coord,
      KTileIterator k_tile_iter, int k_tile_count,
      int thread_idx,
      uint32_t block_rank_in_cluster,
      TensorStorage& shared_tensors) {
    int lane_predicate = cute::elect_one_sync();
    // Blockscaling: Tma loads for load_input and CpAsync for load_scale
    Tensor sA = make_tensor(make_smem_ptr(shared_tensors.smem_A.data()), SmemLayoutA{});        // (BLK_M,BLK_K,PIPE)
    Tensor sB = make_tensor(make_smem_ptr(shared_tensors.smem_B.data()), SmemLayoutB{});        // (BLK_N,BLK_K,PIPE)
    Tensor sSFA = make_tensor(cute::make_smem_ptr(shared_tensors.smem_SFA.data()), filter_zeros(SmemLayoutSFA{})); // (ScaleMsPerTile,PIPE)
    Tensor sSFB = make_tensor(cute::make_smem_ptr(shared_tensors.smem_SFB.data()), filter_zeros(SmemLayoutSFB{})); // (ScaleNsPerTile,PIPE)

    //
    // Prepare the TMA loads for A and B
    //

    constexpr uint32_t cluster_shape_x = get<0>(ClusterShape());
    uint2 cluster_local_block_id = {block_rank_in_cluster % cluster_shape_x, block_rank_in_cluster / cluster_shape_x};

    Tensor gA_mkl = get<0>(load_inputs);
    Tensor gB_nkl = get<1>(load_inputs);
    Tensor mSFA_mkl = get<2>(load_inputs);
    Tensor mSFB_nkl = get<3>(load_inputs);

    auto block_tma_a = mainloop_params.tma_load_a.get_slice(cluster_local_block_id.y);
    auto block_tma_b = mainloop_params.tma_load_b.get_slice(cluster_local_block_id.x);

    // Partition the inputs based on the current block coordinates.
    auto [m_coord, n_coord, k_coord, l_coord] = blk_coord;
    Tensor gA = gA_mkl(_,_,m_coord,_,l_coord);                                                     // (BLK_M,BLK_K,k)
    Tensor gB = gB_nkl(_,_,n_coord,_,l_coord);                                                     // (BLK_N,BLK_K,k)
    Tensor gSFA = local_tile(
      mSFA_mkl, make_tile(Int<ScaleMsPerTile>{}, Int<1>{}),
      make_coord(m_coord,_,l_coord));
    Tensor gSFB = local_tile(
      mSFB_nkl, make_tile(Int<ScaleNsPerTile>{}, Int<1>{}),
      make_coord(n_coord,_,l_coord));

<<<<<<< HEAD
    TiledCopy scale_copy_a = make_tiled_copy(SmemBlockScalingCopyAtomA{},
      Layout<Shape<_32>>{}, Layout<Shape<_1>>{});
    TiledCopy scale_copy_b = make_tiled_copy(SmemBlockScalingCopyAtomB{}, 
      Layout<Shape<_32>>{}, Layout<Shape<_1>>{});
    ThrCopy thr_scale_copy_a = scale_copy_a.get_slice(ThreadIdxX());
    ThrCopy thr_scale_copy_b = scale_copy_b.get_slice(ThreadIdxX());

    Tensor tAgA_ScaleA = thr_scale_copy_a.partition_S(gScaleA);
    Tensor tAcA_ScaleA = thr_scale_copy_a.partition_S(cScaleA);
    Tensor tAsA_ScaleA = thr_scale_copy_a.partition_D(sScaleA);

    Tensor tBgB_ScaleB = thr_scale_copy_b.partition_S(gScaleB);
    Tensor tBcB_ScaleB = thr_scale_copy_b.partition_S(cScaleB);
    Tensor tBsB_ScaleB = thr_scale_copy_b.partition_D(sScaleB);

=======
>>>>>>> ad7b2f5e
    // Applies the mapping from block_tma_a
    Tensor tAgA = block_tma_a.partition_S(gA);                                                 // (TMA,TMA_M,TMA_K,k)
    Tensor tAsA = block_tma_a.partition_D(sA);                                                 // (TMA,TMA_M,TMA_K,PIPE)

    Tensor tBgB = block_tma_b.partition_S(gB);                                                 // (TMA,TMA_N,TMA_K,k)
    Tensor tBsB = block_tma_b.partition_D(sB);                                                 // (TMA,TMA_N,TMA_K,PIPE)

    auto [tAgA_SFA, tAsA_SFA] = [&]() {
      if constexpr (IsTmaLoadSFA) {
        auto block_tma_sfa = mainloop_params.tma_load_sfa.get_slice(cluster_local_block_id.y);
        Tensor tAgA_SFA_ = block_tma_sfa.partition_S(gSFA);
        Tensor tAsA_SFA_ = block_tma_sfa.partition_D(sSFA);
        return cute::make_tuple(tAgA_SFA_, tAsA_SFA_);
      }
      else {
        return cute::make_tuple(0, 0);
      }
    }();
    auto [tBgB_SFB, tBsB_SFB] = [&]() {
      if constexpr (IsTmaLoadSFB) {
        auto block_tma_sfb = mainloop_params.tma_load_sfb.get_slice(cluster_local_block_id.y);
        Tensor tBgB_SFB_ = block_tma_sfb.partition_S(gSFB);
        Tensor tBsB_SFB_ = block_tma_sfb.partition_D(sSFB);
        return cute::make_tuple(tBgB_SFB_, tBsB_SFB_);
      }
      else {
        return cute::make_tuple(0, 0);
      }
    }();

    uint16_t mcast_mask_a = 0;
    uint16_t mcast_mask_b = 0;
    uint16_t mcast_mask_sf = 0;

    // Issue TmaLoads for GEMM operands A/B and CpAsync for scale tensors
    // Maps the tile -> block, value
    if constexpr (cute::is_same_v<GmemTiledCopyA, SM90_TMA_LOAD_MULTICAST>) {
      auto block_layout = Layout<typename DispatchPolicy::ClusterShape>{};                       // (m,n) -> block_id
      for (int n = 0; n < size<1>(block_layout); ++n) {
        mcast_mask_a |= (uint16_t(1) << block_layout(cluster_local_block_id.x,n,Int<0>{}));
      }
    }

    if constexpr (cute::is_same_v<GmemTiledCopyB, SM90_TMA_LOAD_MULTICAST>) {
      auto block_layout = Layout<typename DispatchPolicy::ClusterShape>{};                       // (m,n) -> block_id
      for (int m = 0; m < size<0>(block_layout); ++m) {
        mcast_mask_b |= (uint16_t(1) << block_layout(m,cluster_local_block_id.y,Int<0>{}));
      }
    }

    // Mainloop
    CUTLASS_PRAGMA_NO_UNROLL
    for ( ; k_tile_count > 0; --k_tile_count) {
      // LOCK smem_pipe_write for _writing_
      pipeline.producer_acquire(smem_pipe_write);

      //
      // Copy gmem to smem for *k_tile_iter
      //
      int write_stage = smem_pipe_write.index();
      using BarrierType = typename MainloopPipeline::ProducerBarrierType;
      BarrierType* tma_barrier = pipeline.producer_get_barrier(smem_pipe_write);

      // Copy operands A and B from global memory to shared memory
      if (lane_predicate) copy(mainloop_params.tma_load_a.with(*tma_barrier, mcast_mask_a), tAgA(_,_,_,*k_tile_iter), tAsA(_,_,_,write_stage));
      if (lane_predicate) copy(mainloop_params.tma_load_b.with(*tma_barrier, mcast_mask_b), tBgB(_,_,_,*k_tile_iter), tBsB(_,_,_,write_stage));

      // Copy scale tensors from global memory to shared memory
      if constexpr (IsTmaLoadSFA) {
        if (lane_predicate) {
          copy(mainloop_params.tma_load_sfa.with(*tma_barrier, mcast_mask_sf), tAgA_SFA(_,_,_,*k_tile_iter), tAsA_SFA(_,_,_,write_stage));
        }
      }
      if constexpr (IsTmaLoadSFB) {
        if (lane_predicate) {
          copy(mainloop_params.tma_load_sfb.with(*tma_barrier, mcast_mask_sf), tBgB_SFB(_,_,_,*k_tile_iter), tBsB_SFB(_,_,_,write_stage));
        }
      }
      ++k_tile_iter;

      // Advance smem_pipe_write
      ++smem_pipe_write;
    }
  }

  template <
    class TensorA, class TensorB,
    class TensorScaleA, class TensorScaleB,
    class KTileIterator, class BlockCoord
  >
  CUTLASS_DEVICE void
  load_auxiliary(
      Params const& mainloop_params,
      MainloopPipeline pipeline, 
      PipelineState smem_pipe_write,
      cute::tuple<TensorA, TensorB, TensorScaleA, TensorScaleB> const& load_inputs,
      BlockCoord const& blk_coord,
      KTileIterator k_tile_iter, int k_tile_count,
      int thread_idx,
      uint32_t block_rank_in_cluster,
      TensorStorage& shared_tensors) {
    // Block scaling: load_scale has scaling tensors in global memory which are not tiled
    Tensor sSFA = make_tensor(cute::make_smem_ptr(shared_tensors.smem_SFA.data()), SmemLayoutSFA{}); // (ScaleMsPerTile,k)
    Tensor sSFB = make_tensor(cute::make_smem_ptr(shared_tensors.smem_SFB.data()), SmemLayoutSFB{}); // (ScaleNsPerTile,k)

    auto [m_coord, n_coord, k_coord, l_coord] = blk_coord;

    Tensor mSFA_mkl = get<2>(load_inputs);
    Tensor mSFB_nkl = get<3>(load_inputs);

    Tensor iSFA_mkl = make_identity_tensor(shape(mainloop_params.layout_SFA));                                // (m,k,l)
    Tensor iSFB_nkl = make_identity_tensor(shape(mainloop_params.layout_SFB));                                // (n,k,l)

    Tensor gSFA_mkl = local_tile(mSFA_mkl, TileShape{}, make_coord(_,_,_), Step<_1, X,_1>{});     // (BLK_M,BLK_K,m,k,l)
    Tensor cSFA_mkl = local_tile(iSFA_mkl, TileShape{}, make_coord(_,_,_), Step<_1, X,_1>{});     // (BLK_M,BLK_K,m,k,l)
    Tensor gSFB_nkl = local_tile(mSFB_nkl, TileShape{}, make_coord(_,_,_), Step< X,_1,_1>{});     // (BLK_N,BLK_K,n,k,l)
    Tensor cSFB_nkl = local_tile(iSFB_nkl, TileShape{}, make_coord(_,_,_), Step< X,_1,_1>{});     // (BLK_N,BLK_K,n,k,l)

    Tensor gSFA_k = gSFA_mkl(_,_,m_coord,_,l_coord);
    Tensor cSFA_k = cSFA_mkl(_,_,m_coord,_,l_coord);
    Tensor gSFB_k = gSFB_nkl(_,_,n_coord,_,l_coord);
    Tensor cSFB_k = cSFB_nkl(_,_,n_coord,_,l_coord);

    TiledCopy scale_copy_a = make_tiled_copy(CopyAtomSFA{},
      Layout<Shape<_32>>{}, Layout<Shape<_1>>{});
    TiledCopy scale_copy_b = make_tiled_copy(CopyAtomSFB{}, 
      Layout<Shape<_32>>{}, Layout<Shape<_1>>{});
    ThrCopy thr_scale_copy_a = scale_copy_a.get_slice(thread_idx);
    ThrCopy thr_scale_copy_b = scale_copy_b.get_slice(thread_idx);

    Tensor tSFAgSFA_k = thr_scale_copy_a.partition_S(gSFA_k);
    Tensor tSFAcSFA_k = thr_scale_copy_a.partition_S(cSFA_k);
    Tensor tSFAsSFA   = thr_scale_copy_a.partition_D(sSFA);

    Tensor tSFBgSFB_k = thr_scale_copy_b.partition_S(gSFB_k);
    Tensor tSFBcSFB_k = thr_scale_copy_b.partition_S(cSFB_k);
    Tensor tSFBsSFB   = thr_scale_copy_b.partition_D(sSFB);

    Tensor tSFApSFA = make_tensor<bool>(shape(filter_zeros(tSFAsSFA(_,_,_,_0{}))));                 // (CPY,CPY_M,CPY_K)
    Tensor tSFBpSFB = make_tensor<bool>(shape(filter_zeros(tSFBsSFB(_,_,_,_0{}))));                 // (CPY,CPY_N,CPY_K)

    auto SFA_shape = shape(mainloop_params.layout_SFA);
    auto SFB_shape = shape(mainloop_params.layout_SFB);

    // Mainloop
    CUTLASS_PRAGMA_NO_UNROLL
    for ( ; k_tile_count > 0; --k_tile_count) {
      // LOCK smem_pipe_write for _writing_
      pipeline.producer_acquire(smem_pipe_write);

      // Since scale granularity K is multiple of BLK_K we do not have to consider if that is OOB
      bool load_sfa = thread_idx < ScaleMsPerTile;
      Tensor tSFAcSFA = tSFAcSFA_k(_,_,_,*k_tile_iter);
      Tensor tSFAcSFA_compact = filter_zeros(tSFAcSFA);
      CUTLASS_PRAGMA_UNROLL
      for (int i = 0; i < size(tSFApSFA); ++i) {
        tSFApSFA(i) = load_sfa && elem_less(get<0>(tSFAcSFA_compact(i)), get<0>(SFA_shape));
      }

      bool load_sfb = thread_idx < ScaleNsPerTile;
      Tensor tSFBcSFB = tSFBcSFB_k(_,_,_,*k_tile_iter);
      Tensor tSFBcSFB_compact = filter_zeros(tSFBcSFB);
      CUTLASS_PRAGMA_UNROLL
      for (int i = 0; i < size(tSFBpSFB); ++i) {
        tSFBpSFB(i) = load_sfb && elem_less(get<0>(tSFBcSFB_compact(i)), get<0>(SFB_shape));
      }
      int write_stage = smem_pipe_write.index();
      // Copy scale tensors from global memory to shared memory
      if constexpr (!IsTmaLoadSFA) {
        copy_if(scale_copy_a, tSFApSFA, filter_zeros(tSFAgSFA_k(_,_,_,*k_tile_iter)), filter_zeros(tSFAsSFA(_,_,_,write_stage)));
      }
      if constexpr (!IsTmaLoadSFB) {
        copy_if(scale_copy_b, tSFBpSFB, filter_zeros(tSFBgSFB_k(_,_,_,*k_tile_iter)), filter_zeros(tSFBsSFB(_,_,_,write_stage)));
      }
      if constexpr (!IsTmaLoadSFA || !IsTmaLoadSFB) {
        pipeline.producer_commit(smem_pipe_write, cutlass::arch::cpasync_barrier_arrive_noinc);
      }

      ++k_tile_iter;

      // Advance smem_pipe_write
      ++smem_pipe_write;
    }
  }

  /// Perform a Producer Epilogue to prevent early exit of blocks in a Cluster
  CUTLASS_DEVICE void
  load_tail(
      MainloopPipeline pipeline,
      PipelineState smem_pipe_write) {
    int lane_predicate = cute::elect_one_sync();

    // Issue the epilogue waits
    if (lane_predicate) {
      /* This helps avoid early exit of blocks in Cluster
       * Waits for all stages to either be released (all
       * Consumer UNLOCKs), or if the stage was never used
       * then would just be acquired since the phase was
       * still inverted from make_producer_start_state
       */
      pipeline.producer_tail(smem_pipe_write);
    }
  }

  template<
    class EngineAccum,
    class LayoutAccum,
    class ScaleFactor
  >
  CUTLASS_DEVICE
  void scale_if_needed(GmmaFP8Accumulation<EngineAccum, LayoutAccum>& accumulation, ScaleFactor scaleFactor) {
    if constexpr (ScalePromotionInterval != 4) {
      accumulation.scale_if_needed(scaleFactor);
    }
    else {
      // avoid unnecessary tests when granularity is the finnest
      accumulation.scale(scaleFactor);
    }
  }
  template<
    class EngineAccum,
    class LayoutAccum,
    class ScaleFactor1,
    class ScaleFactor2
  >
  CUTLASS_DEVICE
  void scale_if_needed(GmmaFP8Accumulation<EngineAccum, LayoutAccum>& accumulation, ScaleFactor1 scaleFactor1, ScaleFactor2 scaleFactor2) {
    if constexpr (ScalePromotionInterval != 4) {
      accumulation.scale_if_needed(scaleFactor1, scaleFactor2);
    }
    else {
      // avoid unnecessary tests when granularity is the finnest
      accumulation.scale(scaleFactor1, scaleFactor2);
    }
  }

  /// Perform a collective-scoped matrix multiply-accumulate
  /// Consumer Perspective
  template <
    class FrgTensorC
  >
  CUTLASS_DEVICE void
  mma(MainloopPipeline pipeline,
      PipelineState smem_pipe_read,
      FrgTensorC& accum,
      int k_tile_count,
      int thread_idx,
      TensorStorage& shared_tensors,
      Params const& mainloop_params) {


    static_assert(is_rmem<FrgTensorC>::value, "C tensor must be rmem resident.");
    static_assert(cute::rank(SmemLayoutA{}) == 3, "Smem layout must be rank 3.");
    static_assert(cute::rank(SmemLayoutB{}) == 3, "Smem layout must be rank 3.");
    static_assert(cute::is_void_v<SmemCopyAtomA>,
      "SM90 GMMA mainloops cannot have a non-void copy atom for smem sourced instructions.");
    static_assert(cute::is_void_v<SmemCopyAtomB>,
      "SM90 GMMA mainloops cannot have a non-void copy atom for smem sourced instructions.");

    Tensor sA = make_tensor(make_smem_ptr(shared_tensors.smem_A.data()), SmemLayoutA{});          // (BLK_M,BLK_K,PIPE)
    Tensor sB = make_tensor(make_smem_ptr(shared_tensors.smem_B.data()), SmemLayoutB{});          // (BLK_N,BLK_K,PIPE)

    // Block scaling
    Tensor sSFA = make_tensor(cute::make_smem_ptr(shared_tensors.smem_SFA.data()), make_layout(
        make_shape(get<0>(shape(SmemLayoutSFA{})), 
                   get<1>(TileShape{}), 
                   make_shape(get<1>(shape(SmemLayoutSFA{})), 
                   get<2>(shape(SmemLayoutSFA{})))),
        make_stride(get<0>(stride(SmemLayoutSFA{})), _0{}, 
                    make_stride(get<1>(stride(SmemLayoutSFA{})), get<2>(stride(SmemLayoutSFA{}))))
      ));                                                                                       // (BLK_M,BLK_N,(BLK_K,P))
    Tensor sSFB = make_tensor(cute::make_smem_ptr(shared_tensors.smem_SFB.data()), make_layout(
        make_shape(get<0>(TileShape{}), 
                   get<0>(shape(SmemLayoutSFB{})), 
                   make_shape(get<1>(shape(SmemLayoutSFB{})), 
                   get<2>(shape(SmemLayoutSFB{})))),
        make_stride(_0{}, 
                    get<0>(stride(SmemLayoutSFB{})), 
                    make_stride(get<1>(stride(SmemLayoutSFB{})), 
                    get<2>(stride(SmemLayoutSFB{}))))
      ));                                                                                       // (BLK_M,BLK_N,(BLK_K,P))

    //
    // Define C accumulators and A/B partitioning
    //

    // Layout of warp group to thread mapping

    static_assert(stride<0>(typename TiledMma::ALayout{}) == 0 and 
                  stride<0>(typename TiledMma::BLayout{}) == 0 and
                  size<0>(typename TiledMma::ALayout{}) == NumThreadsPerWarpGroup and
                  size<0>(typename TiledMma::BLayout{}) == NumThreadsPerWarpGroup, 
                  "Stride of the first mode must be 0 and the size of the mode must be NumThreadsPerWarpGroup");

    constexpr int MmaWarpGroups = size(TiledMma{}) / NumThreadsPerWarpGroup;
    Layout warp_group_thread_layout = make_layout(Int<MmaWarpGroups>{}, 
                                                  Int<NumThreadsPerWarpGroup>{});

    int warp_group_idx = shfl_sync(0xFFFFFFFF, thread_idx / NumThreadsPerWarpGroup, 0);

    TiledMma tiled_mma;
    auto thread_mma = tiled_mma.get_slice(warp_group_thread_layout(warp_group_idx));

    Tensor tCsSFA = tiled_mma.get_slice(thread_idx).partition_C(sSFA);                 // (MMA,MMA_M,MMA_N,(MMA_K,PIPE))
    Tensor tCsSFB = tiled_mma.get_slice(thread_idx).partition_C(sSFB);                 // (MMA,MMA_M,MMA_N,(MMA_K,PIPE))

    Tensor tCsA = thread_mma.partition_A(sA);                                                  // (MMA,MMA_M,MMA_K,PIPE)
    Tensor tCsB = thread_mma.partition_B(sB);                                                  // (MMA,MMA_N,MMA_K,PIPE)

    // Allocate "fragments/descriptors"
    Tensor tCrA = thread_mma.make_fragment_A(tCsA);                                            // (MMA,MMA_M,MMA_K,PIPE)
    Tensor tCrB = thread_mma.make_fragment_B(tCsB);                                            // (MMA,MMA_N,MMA_K,PIPE)

    CUTE_STATIC_ASSERT_V(size<1>(tCsA) == size<1>(accum));                                                          // M
    CUTE_STATIC_ASSERT_V(size<1>(tCsB) == size<2>(accum));                                                          // N
    CUTE_STATIC_ASSERT_V(size<2>(tCsA) == size<2>(tCsB));                                                           // K
    CUTE_STATIC_ASSERT_V(size<3>(tCsA) == size<3>(tCsB));                                                        // PIPE
    CUTE_STATIC_ASSERT_V(Int<DispatchPolicy::Stages>{} == size<2>(sA));                                          // PIPE
    CUTE_STATIC_ASSERT_V(Int<DispatchPolicy::Stages>{} == size<2>(sB));                                          // PIPE

    //
    // PIPELINED MAIN LOOP
    //
    static_assert((0 <= K_PIPE_MMAS) && (K_PIPE_MMAS <  K_PIPE_MAX),
        "ERROR : Incorrect number of MMAs in flight");

    // We release buffers to producer warps(dma load) with some mmas in flight
    PipelineState smem_pipe_release = smem_pipe_read;

    // Per block scale values for operand A and B
    // Since scale factors always broadcast across MMA_K we slice that away
    Tensor tCrSFA = make_tensor_like<ElementBlockScale>(tCsSFA(_, _, _, _0{}));                     // (MMA,MMA_M,MMA_N)
    Tensor tCrSFB = make_tensor_like<ElementBlockScale>(tCsSFB(_, _, _, _0{}));                     // (MMA,MMA_M,MMA_N)

    // Prologue GMMAs

    tiled_mma.accumulate_ = GMMA::ScaleOut::Zero;

    // WAIT on smem_pipe_read until its data are available (phase bit flips from rdPhaseBit value)
    auto barrier_token = pipeline.consumer_try_wait(smem_pipe_read);
    pipeline.consumer_wait(smem_pipe_read, barrier_token);
    GmmaFP8Accumulation accumulation(accum, ScalePromotionInterval, size<2>(tCrA));
    warpgroup_fence_operand(accumulation());
    {
      int read_stage = smem_pipe_read.index();

      // Load per block scale values from shared memory to registers
      copy(tCsSFA(_,_,_,make_coord(_0{}, read_stage)), tCrSFA);
      copy(tCsSFB(_,_,_,make_coord(_0{}, read_stage)), tCrSFB);

      warpgroup_fence_operand(accumulation());
      warpgroup_arrive();
      // Unroll the K mode manually to set scale D to 1
      CUTLASS_PRAGMA_UNROLL
      for (int k_block = 0; k_block < size<2>(tCrA); ++k_block) {
        // (V,M) x (V,N) => (V,M,N)
        cute::gemm(tiled_mma, tCrA(_,_,k_block,read_stage), tCrB(_,_,k_block,read_stage), accumulation());
        tiled_mma.accumulate_ = GMMA::ScaleOut::One;
      }
      warpgroup_commit_batch();
      warpgroup_fence_operand(accumulation());

      if constexpr (ScaleMsPerTile == 1 && ScaleNsPerTile == 1) {
        tCrSFA(_0{}) = tCrSFA(_0{}) * tCrSFB(_0{});
      }
      if constexpr (ScaleMsPerTile  > 1 && ScaleNsPerTile == 1) {
        ElementBlockScale scale_b = tCrSFB(_0{});
        CUTLASS_PRAGMA_UNROLL
        for (int i = 0; i < size(filter_zeros(tCrSFA)); i++) {
          filter_zeros(tCrSFA)(i) = filter_zeros(tCrSFA)(i) * scale_b;
        }
      }
      if constexpr (ScaleMsPerTile == 1 && ScaleNsPerTile  > 1) {
        ElementBlockScale scale_a = tCrSFA(_0{});
        CUTLASS_PRAGMA_UNROLL
        for (int i = 0; i < size(filter_zeros(tCrSFB)); i++) {
          filter_zeros(tCrSFB)(i) = filter_zeros(tCrSFB)(i) * scale_a;
        }
      }
      warpgroup_wait<0>();
      ++smem_pipe_read;
      barrier_token = pipeline.consumer_try_wait(smem_pipe_read);
      // Block scale the accumulators with reg tensor `tCrSFA` and `tCrSFB`
      if constexpr (ScaleMsPerTile == 1 && ScaleNsPerTile == 1) {
        ElementBlockScale scale_ab = tCrSFA(_0{});
        scale_if_needed(accumulation, scale_ab);
      }
      if constexpr (ScaleMsPerTile  > 1 && ScaleNsPerTile == 1) {
        scale_if_needed(accumulation, tCrSFA);
      }
      if constexpr (ScaleMsPerTile == 1 && ScaleNsPerTile  > 1) {
        scale_if_needed(accumulation, tCrSFB);
      }
      if constexpr (ScaleMsPerTile  > 1 && ScaleNsPerTile  > 1) {
        scale_if_needed(accumulation, tCrSFA, tCrSFB);
      }
    }

    warpgroup_fence_operand(accumulation());
    // Mainloop GMMAs
    k_tile_count -= 1;

    CUTLASS_PRAGMA_NO_UNROLL
    for ( ; k_tile_count > 1; --k_tile_count)
    {
      pipeline.consumer_wait(smem_pipe_read, barrier_token);

      //
      // Compute on k_tile
      //

      int read_stage = smem_pipe_read.index();

      // Load per block scale values from shared memory to registers (at most twice per block along M and/or N)
      copy(tCsSFA(_,_,_,make_coord(_0{}, read_stage)), tCrSFA);
      copy(tCsSFB(_,_,_,make_coord(_0{}, read_stage)), tCrSFB);

      if constexpr (ScalePromotionInterval != 4) {
        if (accumulation.prepare_if_needed()) {
          tiled_mma.accumulate_ = GMMA::ScaleOut::Zero;
        }
      }
      else {
        // Always zero out the accumulator for finest granularity
        tiled_mma.accumulate_ = GMMA::ScaleOut::Zero;
      }

      warpgroup_fence_operand(accumulation());
      warpgroup_arrive();
      // Unroll the K mode manually to set scale D to 1
      CUTLASS_PRAGMA_UNROLL
      for (int k_block = 0; k_block < size<2>(tCrA); ++k_block) {
        // (V,M) x (V,N) => (V,M,N)
        cute::gemm(tiled_mma, tCrA(_,_,k_block,read_stage), tCrB(_,_,k_block,read_stage), accumulation());
        tiled_mma.accumulate_ = GMMA::ScaleOut::One;
      }
      warpgroup_commit_batch();

      /// Wait on the GMMA barrier for K_PIPE_MMAS (or fewer) outstanding to ensure smem_pipe_write is consumed
      warpgroup_fence_operand(accumulation());

      if constexpr (ScaleMsPerTile == 1 && ScaleNsPerTile == 1) {
        tCrSFA(_0{}) = tCrSFA(_0{}) * tCrSFB(_0{});
      }
      if constexpr (ScaleMsPerTile  > 1 && ScaleNsPerTile == 1) {
        ElementBlockScale scale_b = tCrSFB(_0{});
        CUTLASS_PRAGMA_UNROLL
        for (int i = 0; i < size(filter_zeros(tCrSFA)); i++) {
          filter_zeros(tCrSFA)(i) = filter_zeros(tCrSFA)(i) * scale_b;
        }
      }
      if constexpr (ScaleMsPerTile == 1 && ScaleNsPerTile  > 1) {
        ElementBlockScale scale_a = tCrSFA(_0{});
        CUTLASS_PRAGMA_UNROLL
        for (int i = 0; i < size(filter_zeros(tCrSFB)); i++) {
          filter_zeros(tCrSFB)(i) = filter_zeros(tCrSFB)(i) * scale_a;
        }
      }
      warpgroup_wait<0>();
      pipeline.consumer_release(smem_pipe_release); // Unlock previous tile
      ++smem_pipe_read;
      barrier_token = pipeline.consumer_try_wait(smem_pipe_read);
      // Block scale the accumulators with reg tensor `tCrSFA` and `tCrSFB`
      if constexpr (ScaleMsPerTile == 1 && ScaleNsPerTile == 1) {
        ElementBlockScale scale_ab = tCrSFA(_0{});
        scale_if_needed(accumulation, scale_ab);
      }
      if constexpr (ScaleMsPerTile  > 1 && ScaleNsPerTile == 1) {
        scale_if_needed(accumulation, tCrSFA);
      }
      if constexpr (ScaleMsPerTile == 1 && ScaleNsPerTile  > 1) {
        scale_if_needed(accumulation, tCrSFB);
      }
      if constexpr (ScaleMsPerTile  > 1 && ScaleNsPerTile  > 1) {
        scale_if_needed(accumulation, tCrSFA, tCrSFB);
      }

      // Advance smem_pipe_read and smem_pipe_release
      ++smem_pipe_release;
    }
    if (k_tile_count == 1) {
      pipeline.consumer_wait(smem_pipe_read, barrier_token);

      //
      // Compute on k_tile
      //

      int read_stage = smem_pipe_read.index();

      // Load per block scale values from shared memory to registers (at most twice per block along M and/or N)
      copy(tCsSFA(_,_,_,make_coord(_0{}, read_stage)), tCrSFA);
      copy(tCsSFB(_,_,_,make_coord(_0{}, read_stage)), tCrSFB);

      if constexpr (ScalePromotionInterval != 4) {
        if (accumulation.prepare_if_needed()) {
          tiled_mma.accumulate_ = GMMA::ScaleOut::Zero;
        }
      }
      else {
        // Always zero out the accumulator for finest granularity
        tiled_mma.accumulate_ = GMMA::ScaleOut::Zero;
      }

      warpgroup_fence_operand(accumulation());
      warpgroup_arrive();
      // Unroll the K mode manually to set scale D to 1
      CUTLASS_PRAGMA_UNROLL
      for (int k_block = 0; k_block < size<2>(tCrA); ++k_block) {
        // (V,M) x (V,N) => (V,M,N)
        cute::gemm(tiled_mma, tCrA(_,_,k_block,read_stage), tCrB(_,_,k_block,read_stage), accumulation());
        tiled_mma.accumulate_ = GMMA::ScaleOut::One;
      }
      warpgroup_commit_batch();

      /// Wait on the GMMA barrier for K_PIPE_MMAS (or fewer) outstanding to ensure smem_pipe_write is consumed
      warpgroup_fence_operand(accumulation());

      if constexpr (ScaleMsPerTile == 1 && ScaleNsPerTile == 1) {
        tCrSFA(_0{}) = tCrSFA(_0{}) * tCrSFB(_0{});
      }
      if constexpr (ScaleMsPerTile  > 1 && ScaleNsPerTile == 1) {
        ElementBlockScale scale_b = tCrSFB(_0{});
        CUTLASS_PRAGMA_UNROLL
        for (int i = 0; i < size(filter_zeros(tCrSFA)); i++) {
          filter_zeros(tCrSFA)(i) = filter_zeros(tCrSFA)(i) * scale_b;
        }
      }
      if constexpr (ScaleMsPerTile == 1 && ScaleNsPerTile  > 1) {
        ElementBlockScale scale_a = tCrSFA(_0{});
        CUTLASS_PRAGMA_UNROLL
        for (int i = 0; i < size(filter_zeros(tCrSFB)); i++) {
          filter_zeros(tCrSFB)(i) = filter_zeros(tCrSFB)(i) * scale_a;
        }
      }
      warpgroup_wait<0>();
      pipeline.consumer_release(smem_pipe_release); // Unlock previous tile
      // Block scale the accumulators with reg tensor `tCrSFA` and `tCrSFB`
      if constexpr (ScaleMsPerTile == 1 && ScaleNsPerTile == 1) {
        ElementBlockScale scale_ab = tCrSFA(_0{});
        scale_if_needed(accumulation, scale_ab);
      }
      if constexpr (ScaleMsPerTile  > 1 && ScaleNsPerTile == 1) {
        scale_if_needed(accumulation, tCrSFA);
      }
      if constexpr (ScaleMsPerTile == 1 && ScaleNsPerTile  > 1) {
        scale_if_needed(accumulation, tCrSFB);
      }
      if constexpr (ScaleMsPerTile  > 1 && ScaleNsPerTile  > 1) {
        scale_if_needed(accumulation, tCrSFA, tCrSFB);
      }
    }
    if constexpr (ScalePromotionInterval != 4) {
      // residues only exists when granularity is not the finnest
      if constexpr (ScaleMsPerTile == 1 && ScaleNsPerTile == 1) {
        ElementBlockScale scale_ab = tCrSFA(_0{});
        accumulation.scale_residue_if_needed(scale_ab);
      }
      if constexpr (ScaleMsPerTile  > 1 && ScaleNsPerTile == 1) {
        accumulation.scale_residue_if_needed(tCrSFA);
      }
      if constexpr (ScaleMsPerTile == 1 && ScaleNsPerTile  > 1) {
        accumulation.scale_residue_if_needed(tCrSFB);
      }
      if constexpr (ScaleMsPerTile  > 1 && ScaleNsPerTile  > 1) {
        accumulation.scale_residue_if_needed(tCrSFA, tCrSFB);
      }
    }

    warpgroup_fence_operand(accumulation());
  }

  /// Perform a Consumer Epilogue to release all buffers
  CUTLASS_DEVICE void
  mma_tail(MainloopPipeline pipeline, PipelineState smem_pipe_release, int k_tile_count) {
    // The pipeline is not released in the first iteration
    smem_pipe_release.advance(k_tile_count - 1);
    pipeline.consumer_release(smem_pipe_release);
  }
};

/////////////////////////////////////////////////////////////////////////////////////////////////

} // namespace cutlass::gemm::collective

/////////////////////////////////////////////////////////////////////////////////////////////////<|MERGE_RESOLUTION|>--- conflicted
+++ resolved
@@ -214,7 +214,7 @@
     ElementB const* ptr_B;
     StrideB dB;
     uint32_t mma_promotion_interval = 4;
-    ElementBlockScale const* ptr_SFA; 
+    ElementBlockScale const* ptr_SFA;
     LayoutSFA layout_SFA;
     ElementBlockScale const* ptr_SFB;
     LayoutSFB layout_SFB;
@@ -521,24 +521,6 @@
       mSFB_nkl, make_tile(Int<ScaleNsPerTile>{}, Int<1>{}),
       make_coord(n_coord,_,l_coord));
 
-<<<<<<< HEAD
-    TiledCopy scale_copy_a = make_tiled_copy(SmemBlockScalingCopyAtomA{},
-      Layout<Shape<_32>>{}, Layout<Shape<_1>>{});
-    TiledCopy scale_copy_b = make_tiled_copy(SmemBlockScalingCopyAtomB{}, 
-      Layout<Shape<_32>>{}, Layout<Shape<_1>>{});
-    ThrCopy thr_scale_copy_a = scale_copy_a.get_slice(ThreadIdxX());
-    ThrCopy thr_scale_copy_b = scale_copy_b.get_slice(ThreadIdxX());
-
-    Tensor tAgA_ScaleA = thr_scale_copy_a.partition_S(gScaleA);
-    Tensor tAcA_ScaleA = thr_scale_copy_a.partition_S(cScaleA);
-    Tensor tAsA_ScaleA = thr_scale_copy_a.partition_D(sScaleA);
-
-    Tensor tBgB_ScaleB = thr_scale_copy_b.partition_S(gScaleB);
-    Tensor tBcB_ScaleB = thr_scale_copy_b.partition_S(cScaleB);
-    Tensor tBsB_ScaleB = thr_scale_copy_b.partition_D(sScaleB);
-
-=======
->>>>>>> ad7b2f5e
     // Applies the mapping from block_tma_a
     Tensor tAgA = block_tma_a.partition_S(gA);                                                 // (TMA,TMA_M,TMA_K,k)
     Tensor tAsA = block_tma_a.partition_D(sA);                                                 // (TMA,TMA_M,TMA_K,PIPE)
@@ -632,7 +614,7 @@
   CUTLASS_DEVICE void
   load_auxiliary(
       Params const& mainloop_params,
-      MainloopPipeline pipeline, 
+      MainloopPipeline pipeline,
       PipelineState smem_pipe_write,
       cute::tuple<TensorA, TensorB, TensorScaleA, TensorScaleB> const& load_inputs,
       BlockCoord const& blk_coord,
@@ -664,7 +646,7 @@
 
     TiledCopy scale_copy_a = make_tiled_copy(CopyAtomSFA{},
       Layout<Shape<_32>>{}, Layout<Shape<_1>>{});
-    TiledCopy scale_copy_b = make_tiled_copy(CopyAtomSFB{}, 
+    TiledCopy scale_copy_b = make_tiled_copy(CopyAtomSFB{},
       Layout<Shape<_32>>{}, Layout<Shape<_1>>{});
     ThrCopy thr_scale_copy_a = scale_copy_a.get_slice(thread_idx);
     ThrCopy thr_scale_copy_b = scale_copy_b.get_slice(thread_idx);
@@ -803,21 +785,21 @@
 
     // Block scaling
     Tensor sSFA = make_tensor(cute::make_smem_ptr(shared_tensors.smem_SFA.data()), make_layout(
-        make_shape(get<0>(shape(SmemLayoutSFA{})), 
-                   get<1>(TileShape{}), 
-                   make_shape(get<1>(shape(SmemLayoutSFA{})), 
+        make_shape(get<0>(shape(SmemLayoutSFA{})),
+                   get<1>(TileShape{}),
+                   make_shape(get<1>(shape(SmemLayoutSFA{})),
                    get<2>(shape(SmemLayoutSFA{})))),
-        make_stride(get<0>(stride(SmemLayoutSFA{})), _0{}, 
+        make_stride(get<0>(stride(SmemLayoutSFA{})), _0{},
                     make_stride(get<1>(stride(SmemLayoutSFA{})), get<2>(stride(SmemLayoutSFA{}))))
       ));                                                                                       // (BLK_M,BLK_N,(BLK_K,P))
     Tensor sSFB = make_tensor(cute::make_smem_ptr(shared_tensors.smem_SFB.data()), make_layout(
-        make_shape(get<0>(TileShape{}), 
-                   get<0>(shape(SmemLayoutSFB{})), 
-                   make_shape(get<1>(shape(SmemLayoutSFB{})), 
+        make_shape(get<0>(TileShape{}),
+                   get<0>(shape(SmemLayoutSFB{})),
+                   make_shape(get<1>(shape(SmemLayoutSFB{})),
                    get<2>(shape(SmemLayoutSFB{})))),
-        make_stride(_0{}, 
-                    get<0>(stride(SmemLayoutSFB{})), 
-                    make_stride(get<1>(stride(SmemLayoutSFB{})), 
+        make_stride(_0{},
+                    get<0>(stride(SmemLayoutSFB{})),
+                    make_stride(get<1>(stride(SmemLayoutSFB{})),
                     get<2>(stride(SmemLayoutSFB{}))))
       ));                                                                                       // (BLK_M,BLK_N,(BLK_K,P))
 
