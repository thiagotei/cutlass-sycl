--- conflicted
+++ resolved
@@ -240,28 +240,26 @@
 struct Sm100PtrArrayNoSmem {};
 struct Sm100PtrArrayNoSmemWarpSpecialized {};
 
-<<<<<<< HEAD
+template<
+  int StagesC_,
+  int StagesD_,
+  int FragmentSize_,
+  bool ReuseSmemC_,
+  bool DelayTmaStore_
+>
+struct Sm120TmaWarpSpecialized {
+  constexpr static int StagesC = StagesC_;
+  constexpr static int StagesD = StagesD_;
+  constexpr static int FragmentSize = FragmentSize_;
+  constexpr static bool ReuseSmemC = ReuseSmemC_;
+  constexpr static bool DelayTmaStore = DelayTmaStore_;
+};
+
 #if defined (SYCL_INTEL_TARGET)
 struct IntelPVCEpilogue {
   static constexpr int SubgroupSize = 16;
 };
 #endif
-=======
-template<
-  int StagesC_,
-  int StagesD_,
-  int FragmentSize_,
-  bool ReuseSmemC_,
-  bool DelayTmaStore_
->
-struct Sm120TmaWarpSpecialized {
-  constexpr static int StagesC = StagesC_;
-  constexpr static int StagesD = StagesD_;
-  constexpr static int FragmentSize = FragmentSize_;
-  constexpr static bool ReuseSmemC = ReuseSmemC_;
-  constexpr static bool DelayTmaStore = DelayTmaStore_;
-};
->>>>>>> 62750a2b
 
 //////////////////////////////////////////////////////////////////////////////
 
