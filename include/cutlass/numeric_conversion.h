--- conflicted
+++ resolved
@@ -5295,7 +5295,8 @@
                   "Invalid PackedSrcType/PackedResultType must be 2 or 4 to use private convert dispatch.");
 
     PackedResultType r;
-  #if defined __CUDA_ARCH__ && __CUDA_ARCH__ <= 800
+  #if (defined __CUDA_ARCH__ && __CUDA_ARCH__ <= 800) || \
+       (defined __SYCL_CUDA_ARCH__ && __SYCL_CUDA_ARCH__ <= 800)
     // View the input as reg
     uint32_t src_reg = to_reg(source);
     static constexpr int fp32_base = 0x4B400000;
@@ -5320,7 +5321,11 @@
 
     CUTLASS_PRAGMA_UNROLL
     for (int ii = 0; ii < PackedResultType::kElements; ++ii) {
+#if defined(CUTLASS_ENABLE_SYCL)
+      t[ii] = syclcompat::dp4a(x, mask[ii], 0);
+#else
       t[ii] = __dp4a(x, mask[ii], 0);
+#endif
       r[ii] = static_cast<float>(t[ii]);
     }
   #endif
@@ -5394,7 +5399,7 @@
     uint32_t const prmt_indices[4] = {0x7650, 0x7651, 0x7652, 0x7653};
     uint32_t* result_as_int = reinterpret_cast<uint32_t*>(&r);
     for (int ii = 0; ii < PackedResultType::kElements; ++ii) {
-      result_as_int[ii] = __byte_perm(src_reg, 0x4B000000, prmt_indices[ii]);
+      result_as_int[ii] = byte_perm(src_reg, 0x4B000000, prmt_indices[ii]);
       // Subtract the magic number 0x4B000000 from tmp in floating-point arithmetic to obtain final result
       r[ii] -= 8388608.f;
     }
@@ -5532,10 +5537,17 @@
     // Scale and subtract the FP16s to get the original int4 number as FP16.
     CUTLASS_PRAGMA_UNROLL
     for (int ii = 0; ii < RegArray::kElements; ++ii) {
+#if defined(CUTLASS_ENABLE_SYCL)
+      half2& fp16x2_val = reinterpret_cast<half2&>(r[ii]);
+      fp16x2_val = sycl::fma(fp16x2_val,
+                           reinterpret_cast<const half2&>(hfma_scale_rep),
+                           reinterpret_cast<const half2&>(hfma_bias_rep));
+#else
       half2& fp16x2_val = reinterpret_cast<__half2&>(r[ii]);
       fp16x2_val = __hfma2(fp16x2_val,
                            reinterpret_cast<const half2&>(hfma_scale_rep),
                            reinterpret_cast<const half2&>(hfma_bias_rep));
+#endif
     }
     return reinterpret_cast<PackedResultType&>(r);
   }
@@ -5668,10 +5680,18 @@
     // Scale and subtract the FP16s to get the original int4 number as FP16.
     CUTLASS_PRAGMA_UNROLL
     for (int ii = 0; ii < RegArray::kElements; ++ii) {
+#if defined(CUTLASS_ENABLE_SYCL)
+      half2& fp16x2_val = reinterpret_cast<half2&>(r[ii]);
+      fp16x2_val = sycl::fma(fp16x2_val,
+                           reinterpret_cast<const half2&>(hfma_scale_rep),
+                           reinterpret_cast<const half2&>(hfma_bias_rep));
+#else
       half2& fp16x2_val = reinterpret_cast<__half2&>(r[ii]);
       fp16x2_val = __hfma2(fp16x2_val,
                            reinterpret_cast<const half2&>(hfma_scale_rep),
                            reinterpret_cast<const half2&>(hfma_bias_rep));
+#endif
+
     }
     return reinterpret_cast<PackedResultType&>(r);
   }
@@ -5814,8 +5834,13 @@
     // Scale and subtract the FP16s to get the original int4 number as FP16.
     CUTLASS_PRAGMA_UNROLL
     for (int ii = 0; ii < RegArray::kElements; ++ii) {
+#if defined(CUTLASS_ENABLE_SYCL)
+      half2& fp16x2_val = reinterpret_cast<half2&>(r[ii]);
+      fp16x2_val = sycl::fma(hfma_scale, fp16x2_val, hfma_bias);
+#else
       half2& fp16x2_val = reinterpret_cast<__half2&>(r[ii]);
       fp16x2_val = __hfma2(hfma_scale, fp16x2_val, hfma_bias);
+#endif
     }
     return reinterpret_cast<PackedResultType&>(r);
   }
@@ -5940,8 +5965,13 @@
       static constexpr uint32_t hfma_scale = 0x2C003C00; // {1 / 16, 1}
       
       {
+      #if defined(CUTLASS_ENABLE_SYCL)
+        half2& fp16x2_val = reinterpret_cast<half2&>(r[ii]);
+        fp16x2_val = sycl::fma(fp16x2_val, reinterpret_cast<const half2&>(hfma_scale), reinterpret_cast<const half2&>(hfma_bias));
+      #else
         __half2& fp16x2_val = reinterpret_cast<__half2&>(r[ii]);
         fp16x2_val = __hfma2(fp16x2_val, reinterpret_cast<const __half2&>(hfma_scale), reinterpret_cast<const __half2&>(hfma_bias));
+      #endif
       }
     }
     return reinterpret_cast<PackedResultType&>(r);
@@ -6006,11 +6036,6 @@
                    platform::is_same<PackedResultType, result_type_packed_4>::value),
                   "Invalid PackedSrcType/PackedResultType must be 2 or 4 to use private convert dispatch.");
 
-<<<<<<< HEAD
-    PackedResultType r;
-  #if (defined __CUDA_ARCH__ && __CUDA_ARCH__ <= 800) || \
-       (defined __SYCL_CUDA_ARCH__ && __SYCL_CUDA_ARCH__ <= 800)
-=======
     // Hold output FP16s in reg. We need 1 reg for every 2 elements
     using RegArray = cutlass::AlignedArray<uint32_t, PackedResultType::kElements / 2, sizeof(PackedResultType)>;
     RegArray r;
@@ -6024,7 +6049,6 @@
     }
     #endif
 
->>>>>>> affd1b69
     // View the input as reg
     uint32_t src_reg = to_reg(source);
     uint32_t const prmt_indices[2] = {0x9180, 0xB3A2};
@@ -6060,19 +6084,14 @@
     static constexpr uint32_t bias_rep = 0x66006600;
     const half2& bias = reinterpret_cast<const half2&>(bias_rep);
     CUTLASS_PRAGMA_UNROLL
-<<<<<<< HEAD
-    for (int ii = 0; ii < PackedResultType::kElements; ++ii) {
+    for (int ii = 0; ii < RegArray::kElements; ++ii) {
 #if defined(CUTLASS_ENABLE_SYCL)
-      t[ii] = syclcompat::dp4a(x, mask[ii], 0);
+      half2& fp16x2_val = reinterpret_cast<half2&>(r[ii]);
+      fp16x2_val = fp16x2_val - bias;
 #else
-      t[ii] = __dp4a(x, mask[ii], 0);
-#endif
-      r[ii] = static_cast<float>(t[ii]);
-=======
-    for (int ii = 0; ii < RegArray::kElements; ++ii) {
       half2& fp16x2_val = reinterpret_cast<__half2&>(r[ii]);
       fp16x2_val = __hsub2(fp16x2_val, bias);
->>>>>>> affd1b69
+#endif
     }
     return reinterpret_cast<PackedResultType&>(r);
   }
@@ -6142,27 +6161,21 @@
     uint32_t const prmt_indices[2] = {0x5150, 0x5352};
     static constexpr uint32_t start_byte_for_fp16 = 0x64646464;
 
-<<<<<<< HEAD
-    // __byte_perm simulates the add.u32 0x4B000000 to every u8 element of u8x4 source and stores
-    // the result in r (without introducing extra cvt.u32.u8 instruction)
-    uint32_t const prmt_indices[4] = {0x7650, 0x7651, 0x7652, 0x7653};
-    uint32_t* result_as_int = reinterpret_cast<uint32_t*>(&r);
-    for (int ii = 0; ii < PackedResultType::kElements; ++ii) {
-      result_as_int[ii] = byte_perm(src_reg, 0x4B000000, prmt_indices[ii]);
-      // Subtract the magic number 0x4B000000 from tmp in floating-point arithmetic to obtain final result
-      r[ii] -= 8388608.f;
-=======
     for (int ii = 0; ii < RegArray::kElements; ++ii) {
       asm volatile("prmt.b32 %0,%1,%2,%3;\n" : "=r"(r[ii]) : "r"(src_reg), "n"(start_byte_for_fp16), "r"(prmt_indices[ii]));
->>>>>>> affd1b69
     }
 
     static constexpr uint32_t bias_rep = 0x64006400;
     const half2& bias = reinterpret_cast<const half2&>(bias_rep);
     CUTLASS_PRAGMA_UNROLL
     for (int ii = 0; ii < RegArray::kElements; ++ii) {
+#if defined(CUTLASS_ENABLE_SYCL)
+      half2& fp16x2_val = reinterpret_cast<half2&>(r[ii]);
+      fp16x2_val = fp16x2_val - bias;
+#else
       half2& fp16x2_val = reinterpret_cast<__half2&>(r[ii]);
       fp16x2_val = __hsub2(fp16x2_val, bias);
+#endif
     }
 
     return reinterpret_cast<PackedResultType&>(r);
@@ -6297,18 +6310,8 @@
 
     CUTLASS_PRAGMA_UNROLL
     for (int ii = 0; ii < RegArray::kElements; ++ii) {
-<<<<<<< HEAD
-#if defined(CUTLASS_ENABLE_SYCL)
-      half2& fp16x2_val = reinterpret_cast<half2&>(r[ii]);
-      fp16x2_val = sycl::fma(hfma_scale, fp16x2_val, hfma_bias);
-#else
-      half2& fp16x2_val = reinterpret_cast<__half2&>(r[ii]);
-      fp16x2_val = __hfma2(hfma_scale, fp16x2_val, hfma_bias);
-#endif
-=======
       __nv_bfloat162& bf16x2_val = reinterpret_cast<__nv_bfloat162&>(r[ii]);
       bf16x2_val = __hsub2(bf16x2_val, bias);
->>>>>>> affd1b69
     }
 
     return reinterpret_cast<PackedResultType&>(r);
@@ -6427,18 +6430,8 @@
 
     CUTLASS_PRAGMA_UNROLL
     for (int ii = 0; ii < RegArray::kElements; ++ii) {
-<<<<<<< HEAD
-#if defined(CUTLASS_ENABLE_SYCL)
-      half2& fp16x2_val = reinterpret_cast<half2&>(r[ii]);
-      fp16x2_val = fp16x2_val - bias;
-#else
-      half2& fp16x2_val = reinterpret_cast<__half2&>(r[ii]);
-      fp16x2_val = __hsub2(fp16x2_val, bias);
-#endif
-=======
       __nv_bfloat162& bf16x2_val = reinterpret_cast<__nv_bfloat162&>(r[ii]);
       bf16x2_val = __hsub2(bf16x2_val, bias);
->>>>>>> affd1b69
     }
 
     return reinterpret_cast<PackedResultType&>(r);
@@ -6544,15 +6537,6 @@
     // r[i] = (r[i] & and_mask) ^ xor_mask
     CUTLASS_PRAGMA_UNROLL
     for (int ii = 0; ii < RegArray::kElements; ++ii) {
-<<<<<<< HEAD
-#if defined(CUTLASS_ENABLE_SYCL)
-      half2& fp16x2_val = reinterpret_cast<half2&>(r[ii]);
-      fp16x2_val = fp16x2_val - bias;
-#else
-      half2& fp16x2_val = reinterpret_cast<__half2&>(r[ii]);
-      fp16x2_val = __hsub2(fp16x2_val, bias);
-#endif
-=======
       asm volatile(
           "{ lop3.b32 %0, %0, %1, %2, %3; }\n"
           : "+r"(r[ii])
@@ -6571,7 +6555,6 @@
     for (int ii = 0; ii < RegArray::kElements; ++ii) {
       __nv_bfloat162& bf16x2_val = reinterpret_cast<__nv_bfloat162&>(r[ii]);
       bf16x2_val = __hsub2(bf16x2_val, bias);
->>>>>>> affd1b69
     }
 
     return reinterpret_cast<PackedResultType&>(r);
