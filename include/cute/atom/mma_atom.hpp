--- conflicted
+++ resolved
@@ -158,13 +158,9 @@
     if constexpr (has_dereference<FrgTypeA>::value) {
       // If the intended FrgTypeA is a view (of the current tensor), forward the whole
       static_assert(is_same<ValTypeA, typename remove_cvref_t<ATensor>::value_type>::value
-
+                        
                         || (sizeof_bits_v<typename remove_cvref_t<ATensor>::value_type> == 8 &&
                             (sizeof_bits_v<ValTypeA> == 8 || sizeof_bits_v<ValTypeA> == 6 || sizeof_bits_v<ValTypeA> == 4))
-<<<<<<< HEAD
-
-=======
->>>>>>> ad6e1ec1
                       , "Expecting ValTypeA type");
       return make_tensor<FrgTypeA>(static_cast<ATensor&&>(atensor));
     } else {
@@ -187,10 +183,10 @@
     if constexpr (has_dereference<FrgTypeB>::value) {
       // If the intended FrgTypeB is a view (of the current tensor), forward the whole
       static_assert(is_same<ValTypeB, typename remove_cvref_t<BTensor>::value_type>::value
-
+                      
                       || (sizeof_bits_v<typename remove_cvref_t<BTensor>::value_type> == 8 &&
                           (sizeof_bits_v<ValTypeB> == 8 || sizeof_bits_v<ValTypeB> == 6 || sizeof_bits_v<ValTypeB> == 4))
-
+                      
                       , "Expecting ValTypeB type");
       return make_tensor<FrgTypeB>(static_cast<BTensor&&>(btensor));
     } else {
