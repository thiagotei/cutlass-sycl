
# Copyright (c) 2023 - 2025 NVIDIA CORPORATION & AFFILIATES. All rights reserved.
# SPDX-License-Identifier: BSD-3-Clause
#
# Redistribution and use in source and binary forms, with or without
# modification, are permitted provided that the following conditions are met:
#
# 1. Redistributions of source code must retain the above copyright notice, this
# list of conditions and the following disclaimer.
#
# 2. Redistributions in binary form must reproduce the above copyright notice,
# this list of conditions and the following disclaimer in the documentation
# and/or other materials provided with the distribution.
#
# 3. Neither the name of the copyright holder nor the names of its
# contributors may be used to endorse or promote products derived from
# this software without specific prior written permission.
#
# THIS SOFTWARE IS PROVIDED BY THE COPYRIGHT HOLDERS AND CONTRIBUTORS "AS IS"
# AND ANY EXPRESS OR IMPLIED WARRANTIES, INCLUDING, BUT NOT LIMITED TO, THE
# IMPLIED WARRANTIES OF MERCHANTABILITY AND FITNESS FOR A PARTICULAR PURPOSE ARE
# DISCLAIMED. IN NO EVENT SHALL THE COPYRIGHT HOLDER OR CONTRIBUTORS BE LIABLE
# FOR ANY DIRECT, INDIRECT, INCIDENTAL, SPECIAL, EXEMPLARY, OR CONSEQUENTIAL
# DAMAGES (INCLUDING, BUT NOT LIMITED TO, PROCUREMENT OF SUBSTITUTE GOODS OR
# SERVICES; LOSS OF USE, DATA, OR PROFITS; OR BUSINESS INTERRUPTION) HOWEVER
# CAUSED AND ON ANY THEORY OF LIABILITY, WHETHER IN CONTRACT, STRICT LIABILITY,
# OR TORT (INCLUDING NEGLIGENCE OR OTHERWISE) ARISING IN ANY WAY OUT OF THE USE
# OF THIS SOFTWARE, EVEN IF ADVISED OF THE POSSIBILITY OF SUCH DAMAGE.

<<<<<<< HEAD
if (NOT CUTLASS_ENABLE_SYCL)
  cutlass_example_add_executable(
    sgemm_1
    sgemm_1.cu
  )

  cutlass_example_add_executable(
    sgemm_2
    sgemm_2.cu
  )

  cutlass_example_add_executable(
    sgemm_sm70
    sgemm_sm70.cu
  )

  cutlass_example_add_executable(
    sgemm_sm80
    sgemm_sm80.cu
  )

  cutlass_example_add_executable(
    tiled_copy
    tiled_copy.cu
  )

  cutlass_example_add_executable(
    wgmma_sm90
    wgmma_sm90.cu
  )
else()
  cutlass_example_add_executable(
    sgemm_1
    sgemm_1_sycl.cpp
  )

  cutlass_example_add_executable(
    sgemm_2
    sgemm_2_sycl.cpp
  )

  cutlass_example_add_executable(
    tiled_copy
    tiled_copy_sycl.cpp
  )

  if (SYCL_NVIDIA_TARGET)
    cutlass_example_add_executable(
      sgemm_sm70
      sgemm_sm70_sycl.cpp
    )

    cutlass_example_add_executable(
      sgemm_sm80
      sgemm_sm80_sycl.cpp
    )
  endif()
endif()
=======
add_subdirectory(hopper)
add_subdirectory(blackwell)

cutlass_example_add_executable(
  cute_tutorial_sgemm_1
  sgemm_1.cu
)

cutlass_example_add_executable(
  cute_tutorial_sgemm_2
  sgemm_2.cu
)

cutlass_example_add_executable(
  cute_tutorial_sgemm_sm70
  sgemm_sm70.cu
)

cutlass_example_add_executable(
  cute_tutorial_sgemm_sm80
  sgemm_sm80.cu
)

cutlass_example_add_executable(
  cute_tutorial_tiled_copy
  tiled_copy.cu
)
>>>>>>> 62750a2b
<|MERGE_RESOLUTION|>--- conflicted
+++ resolved
@@ -27,91 +27,56 @@
 # OR TORT (INCLUDING NEGLIGENCE OR OTHERWISE) ARISING IN ANY WAY OUT OF THE USE
 # OF THIS SOFTWARE, EVEN IF ADVISED OF THE POSSIBILITY OF SUCH DAMAGE.
 
-<<<<<<< HEAD
 if (NOT CUTLASS_ENABLE_SYCL)
   cutlass_example_add_executable(
-    sgemm_1
+    cute_tutorial_sgemm_1
     sgemm_1.cu
   )
 
   cutlass_example_add_executable(
-    sgemm_2
+    cute_tutorial_sgemm_2
     sgemm_2.cu
   )
 
   cutlass_example_add_executable(
-    sgemm_sm70
+    cute_tutorial_sgemm_sm70
     sgemm_sm70.cu
   )
 
   cutlass_example_add_executable(
-    sgemm_sm80
+    cute_tutorial_sgemm_sm80
     sgemm_sm80.cu
   )
 
   cutlass_example_add_executable(
-    tiled_copy
+    cute_tutorial_tiled_copy
     tiled_copy.cu
-  )
-
-  cutlass_example_add_executable(
-    wgmma_sm90
-    wgmma_sm90.cu
   )
 else()
   cutlass_example_add_executable(
-    sgemm_1
+    cute_tutorial_sgemm_1
     sgemm_1_sycl.cpp
   )
 
   cutlass_example_add_executable(
-    sgemm_2
+    cute_tutorial_sgemm_2
     sgemm_2_sycl.cpp
   )
 
   cutlass_example_add_executable(
-    tiled_copy
+    cute_tutorial_tiled_copy
     tiled_copy_sycl.cpp
   )
 
   if (SYCL_NVIDIA_TARGET)
     cutlass_example_add_executable(
-      sgemm_sm70
+      cute_tutorial_sgemm_sm70
       sgemm_sm70_sycl.cpp
     )
 
     cutlass_example_add_executable(
-      sgemm_sm80
+      cute_tutorial_sgemm_sm80
       sgemm_sm80_sycl.cpp
     )
   endif()
-endif()
-=======
-add_subdirectory(hopper)
-add_subdirectory(blackwell)
-
-cutlass_example_add_executable(
-  cute_tutorial_sgemm_1
-  sgemm_1.cu
-)
-
-cutlass_example_add_executable(
-  cute_tutorial_sgemm_2
-  sgemm_2.cu
-)
-
-cutlass_example_add_executable(
-  cute_tutorial_sgemm_sm70
-  sgemm_sm70.cu
-)
-
-cutlass_example_add_executable(
-  cute_tutorial_sgemm_sm80
-  sgemm_sm80.cu
-)
-
-cutlass_example_add_executable(
-  cute_tutorial_tiled_copy
-  tiled_copy.cu
-)
->>>>>>> 62750a2b
+endif()