--- conflicted
+++ resolved
@@ -90,87 +90,7 @@
 
 endfunction()
 
-<<<<<<< HEAD
 if (NOT CUTLASS_ENABLE_SYCL)
-  foreach(EXAMPLE
-    00_basic_gemm
-    01_cutlass_utilities
-    02_dump_reg_shmem
-    03_visualize_layout
-    04_tile_iterator
-    05_batched_gemm
-    06_splitK_gemm
-    07_volta_tensorop_gemm
-    08_turing_tensorop_gemm
-    09_turing_tensorop_conv2dfprop
-    10_planar_complex
-    11_planar_complex_array
-    12_gemm_bias_relu
-    13_two_tensor_op_fusion
-    14_ampere_tf32_tensorop_gemm
-    15_ampere_sparse_tensorop_gemm
-    16_ampere_tensorop_conv2dfprop
-    17_fprop_per_channel_bias
-    18_ampere_fp64_tensorop_affine2_gemm
-    19_tensorop_canonical
-    20_simt_canonical
-    21_quaternion_gemm
-    22_quaternion_conv
-    23_ampere_gemm_operand_reduction_fusion
-    24_gemm_grouped
-    25_ampere_fprop_mainloop_fusion
-    26_ampere_wgrad_mainloop_fusion
-    27_ampere_3xtf32_fast_accurate_tensorop_gemm
-    28_ampere_3xtf32_fast_accurate_tensorop_fprop
-    29_ampere_3xtf32_fast_accurate_tensorop_complex_gemm
-    30_wgrad_split_k
-    31_basic_syrk
-    32_basic_trmm
-    33_ampere_3xtf32_tensorop_symm
-    34_transposed_conv2d
-    35_gemm_softmax
-    36_gather_scatter_fusion
-    37_gemm_layernorm_gemm_fusion
-    38_syr2k_grouped
-    cute
-    39_gemm_permute
-    41_fused_multi_head_attention
-    42_ampere_tensorop_group_conv
-    43_ell_block_sparse_gemm
-    45_dual_gemm
-    46_depthwise_simt_conv2dfprop
-    47_ampere_gemm_universal_streamk
-    48_hopper_warp_specialized_gemm
-    49_hopper_gemm_with_collective_builder
-    50_hopper_gemm_with_epilogue_swizzle
-    51_hopper_gett
-    52_hopper_gather_scatter_fusion
-    53_hopper_gemm_permute
-    54_hopper_fp8_warp_specialized_gemm
-    55_hopper_mixed_dtype_gemm
-    56_hopper_ptr_array_batched_gemm
-    57_hopper_grouped_gemm
-    58_ada_fp8_gemm
-    59_ampere_gather_scatter_conv
-    61_hopper_gemm_with_topk_and_softmax
-    62_hopper_sparse_gemm
-    63_hopper_gemm_with_weight_prefetch
-    64_ada_fp8_gemm_grouped
-    65_distributed_gemm
-    67_hopper_fp8_warp_specialized_gemm_with_blockwise_scaling
-    68_hopper_fp8_warp_specialized_grouped_gemm_with_blockwise_scaling
-    69_hopper_mixed_dtype_grouped_gemm
-    70_blackwell_gemm
-    71_blackwell_gemm_with_collective_builder
-    72_blackwell_narrow_precision_gemm
-    73_blackwell_gemm_preferred_cluster
-    74_blackwell_gemm_streamk
-    75_blackwell_grouped_gemm
-    76_blackwell_conv
-    77_blackwell_fmha
-    78_blackwell_emulated_bf16x9_gemm
-    81_blackwell_gemm_blockwise
-=======
 foreach(EXAMPLE
   00_basic_gemm
   01_cutlass_utilities
@@ -239,18 +159,17 @@
   67_hopper_fp8_warp_specialized_gemm_with_blockwise_scaling
   68_hopper_fp8_warp_specialized_grouped_gemm_with_blockwise_scaling
   69_hopper_mixed_dtype_grouped_gemm
-  70_blackwell_gemm                             
-  71_blackwell_gemm_with_collective_builder     
-  72_blackwell_narrow_precision_gemm            
-  73_blackwell_gemm_preferred_cluster           
-  74_blackwell_gemm_streamk                     
-  75_blackwell_grouped_gemm                     
-  76_blackwell_conv                             
-  77_blackwell_fmha                             
-  78_blackwell_emulated_bf16x9_gemm             
-  79_blackwell_geforce_gemm             
+  70_blackwell_gemm
+  71_blackwell_gemm_with_collective_builder
+  72_blackwell_narrow_precision_gemm
+  73_blackwell_gemm_preferred_cluster
+  74_blackwell_gemm_streamk
+  75_blackwell_grouped_gemm
+  76_blackwell_conv
+  77_blackwell_fmha
+  78_blackwell_emulated_bf16x9_gemm
+  79_blackwell_geforce_gemm
   81_blackwell_gemm_blockwise 
->>>>>>> 62750a2b
   )
     add_subdirectory(${EXAMPLE})
   endforeach()
