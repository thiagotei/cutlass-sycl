#################################################################################################
#
# Copyright (c) 2017 - 2025 NVIDIA CORPORATION & AFFILIATES. All rights reserved.
# SPDX-License-Identifier: BSD-3-Clause
#
# Redistribution and use in source and binary forms, with or without
# modification, are permitted provided that the following conditions are met:
#
# 1. Redistributions of source code must retain the above copyright notice, this
# list of conditions and the following disclaimer.
#
# 2. Redistributions in binary form must reproduce the above copyright notice,
# this list of conditions and the following disclaimer in the documentation
# and/or other materials provided with the distribution.
#
# 3. Neither the name of the copyright holder nor the names of its
# contributors may be used to endorse or promote products derived from
# this software without specific prior written permission.
#
# THIS SOFTWARE IS PROVIDED BY THE COPYRIGHT HOLDERS AND CONTRIBUTORS "AS IS"
# AND ANY EXPRESS OR IMPLIED WARRANTIES, INCLUDING, BUT NOT LIMITED TO, THE
# IMPLIED WARRANTIES OF MERCHANTABILITY AND FITNESS FOR A PARTICULAR PURPOSE ARE
# DISCLAIMED. IN NO EVENT SHALL THE COPYRIGHT HOLDER OR CONTRIBUTORS BE LIABLE
# FOR ANY DIRECT, INDIRECT, INCIDENTAL, SPECIAL, EXEMPLARY, OR CONSEQUENTIAL
# DAMAGES (INCLUDING, BUT NOT LIMITED TO, PROCUREMENT OF SUBSTITUTE GOODS OR
# SERVICES; LOSS OF USE, DATA, OR PROFITS; OR BUSINESS INTERRUPTION) HOWEVER
# CAUSED AND ON ANY THEORY OF LIABILITY, WHETHER IN CONTRACT, STRICT LIABILITY,
# OR TORT (INCLUDING NEGLIGENCE OR OTHERWISE) ARISING IN ANY WAY OUT OF THE USE
# OF THIS SOFTWARE, EVEN IF ADVISED OF THE POSSIBILITY OF SUCH DAMAGE.
#
#################################################################################################

import numpy as np

import cutlass_cppgen
from cutlass_cppgen.utils.datatypes import is_numpy_tensor
from cutlass_cppgen.utils.lazy_import import lazy_import

if cutlass_cppgen.use_rmm:
    import rmm
else:
    cudart = lazy_import("cuda.cudart")

from dpctl.memory import MemoryUSMDevice


class PoolMemoryManager:
    def __init__(self, init_pool_size: int, max_pool_size: int) -> None:
        self.pool = rmm.mr.PoolMemoryResource(
            rmm.mr.CudaMemoryResource(),
            initial_pool_size=init_pool_size,
            maximum_pool_size=max_pool_size
        )
        self.mr = rmm.mr.TrackingResourceAdaptor(self.pool)
        rmm.mr.set_current_device_resource(self.mr)

    def pool_size(self):
        return self.pool.pool_size()


class DevicePtrWrapper:
    """
    Wrapper around a pointer to device memory to provide a uniform interface with the RMM DeviceBuffer
    (at least in terms of the interface used by the CUTLASS Python interface)
    """
    def __init__(self, dev_ptr):
        self.dev_ptr = dev_ptr

    @property
    def ptr(self):
        return self.dev_ptr

class SYCLPtrWrapper:
    """
    Wrapper around a pointer to USM device memory to provide a uniform interface.
    """
    def __init__(self, usm):
        self.usm = usm

    @property
    def ptr(self):
        return self.usm.__sycl_usm_array_interface__["data"][0]

    @property
    def usm_mem(self):
        return self.usm


def _todevice(host_data, stream):
    """
    Helper for transferring host data to device memory
    """
    if cutlass_cppgen.use_rmm:
        return rmm.DeviceBuffer.to_device(host_data.tobytes())
    if cutlass._use_sycl:
        nbytes = len(host_data.tobytes())
        usm_device_ptr = device_mem_alloc(nbytes, stream)
        stream.memcpy(usm_device_ptr.usm_mem, host_data.tobytes(), nbytes)
        return usm_device_ptr
    else:
        nbytes = len(host_data.tobytes())
        dev_ptr_wrapper = device_mem_alloc(nbytes)
        err, = cudart.cudaMemcpy(
            dev_ptr_wrapper.ptr,
            host_data.__array_interface__['data'][0],
            nbytes,
            cudart.cudaMemcpyKind.cudaMemcpyHostToDevice
        )
        if err != cudart.cudaError_t.cudaSuccess:
            raise Exception(f"cudaMemcpy failed with error {err}")
        return dev_ptr_wrapper


def todevice(host_data, dtype=np.float32, stream = None):
    """
    Pass the host_data to device memory
    """
    if isinstance(host_data, list):
        return _todevice(np.array(host_data, dtype=dtype), stream)
    elif is_numpy_tensor(host_data):
        return _todevice(host_data, stream)


<<<<<<< HEAD
def device_mem_alloc(size, stream = None):
    if cutlass.use_rmm:
=======
def device_mem_alloc(size):
    if cutlass_cppgen.use_rmm:
>>>>>>> b2dd65dc
        return rmm.DeviceBuffer(size=size)
    elif cutlass._use_sycl:
        device_usm = MemoryUSMDevice(size, queue=stream)
        return SYCLPtrWrapper(device_usm)
    else:
        err, ptr = cudart.cudaMalloc(size)
        if err != cudart.cudaError_t.cudaSuccess:
            raise Exception(f"cudaMalloc failed with error {err}")
        return DevicePtrWrapper(ptr)


def align_size(size, alignment=256):
    return ((size + alignment - 1) // alignment) * alignment


def create_memory_pool(init_pool_size=0, max_pool_size=2 ** 34):
    if cutlass_cppgen.use_rmm:
        memory_pool = PoolMemoryManager(init_pool_size=init_pool_size, max_pool_size=max_pool_size)
        return memory_pool
    else:
        return None<|MERGE_RESOLUTION|>--- conflicted
+++ resolved
@@ -121,13 +121,8 @@
         return _todevice(host_data, stream)
 
 
-<<<<<<< HEAD
 def device_mem_alloc(size, stream = None):
-    if cutlass.use_rmm:
-=======
-def device_mem_alloc(size):
     if cutlass_cppgen.use_rmm:
->>>>>>> b2dd65dc
         return rmm.DeviceBuffer(size=size)
     elif cutlass._use_sycl:
         device_usm = MemoryUSMDevice(size, queue=stream)
