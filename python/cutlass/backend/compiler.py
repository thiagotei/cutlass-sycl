#################################################################################################
#
# Copyright (c) 2017 - 2025 NVIDIA CORPORATION & AFFILIATES. All rights reserved.
# SPDX-License-Identifier: BSD-3-Clause
#
# Redistribution and use in source and binary forms, with or without
# modification, are permitted provided that the following conditions are met:
#
# 1. Redistributions of source code must retain the above copyright notice, this
# list of conditions and the following disclaimer.
#
# 2. Redistributions in binary form must reproduce the above copyright notice,
# this list of conditions and the following disclaimer in the documentation
# and/or other materials provided with the distribution.
#
# 3. Neither the name of the copyright holder nor the names of its
# contributors may be used to endorse or promote products derived from
# this software without specific prior written permission.
#
# THIS SOFTWARE IS PROVIDED BY THE COPYRIGHT HOLDERS AND CONTRIBUTORS "AS IS"
# AND ANY EXPRESS OR IMPLIED WARRANTIES, INCLUDING, BUT NOT LIMITED TO, THE
# IMPLIED WARRANTIES OF MERCHANTABILITY AND FITNESS FOR A PARTICULAR PURPOSE ARE
# DISCLAIMED. IN NO EVENT SHALL THE COPYRIGHT HOLDER OR CONTRIBUTORS BE LIABLE
# FOR ANY DIRECT, INDIRECT, INCIDENTAL, SPECIAL, EXEMPLARY, OR CONSEQUENTIAL
# DAMAGES (INCLUDING, BUT NOT LIMITED TO, PROCUREMENT OF SUBSTITUTE GOODS OR
# SERVICES; LOSS OF USE, DATA, OR PROFITS; OR BUSINESS INTERRUPTION) HOWEVER
# CAUSED AND ON ANY THEORY OF LIABILITY, WHETHER IN CONTRACT, STRICT LIABILITY,
# OR TORT (INCLUDING NEGLIGENCE OR OTHERWISE) ARISING IN ANY WAY OUT OF THE USE
# OF THIS SOFTWARE, EVEN IF ADVISED OF THE POSSIBILITY OF SUCH DAMAGE.
#
#################################################################################################

import ctypes
import json
import pathlib
import sqlite3
import subprocess
import tempfile

from cuda import cuda, nvrtc
from cutlass_library import SubstituteTemplate

import dpctl

import cutlass
from cutlass import CACHE_FILE, CUTLASS_PATH, cuda_install_path, logger
from cutlass.backend.gemm_operation import GemmOperationUniversal
from cutlass.backend.library import ApiVersion
from cutlass.backend.utils.device import device_cc

IncludeTemplate = r"""#include "${include}"
"""


def compile_with_nvcc(cmd, source, error_file):
    succeed = True
    try:
        subprocess.check_output(cmd, stderr=subprocess.STDOUT)
    except subprocess.CalledProcessError as e:
        error_message = e.output.decode()
        with open(error_file, "w") as error_out:
            error_log = "Compilation error for the following kernel: \n"
            error_log += source
            error_log += "\nError Message:\n"
            error_log += error_message
            error_out.write(error_log)
        succeed = False
    if not succeed:
        # Print the error log to stdout if log level is set to warning or higher
        # verbosity. Otherwise, simply point to the error log file.
        logger.warning(error_log)
        raise Exception(f"Invalid Kernel. See '{error_file}' for details.")


class CompilationOptions:
    """
    Compilation options.
    """

    def __init__(self, flags, arch, include_paths=[], for_sycl=False):
        self.includes = []
        self.include_paths = include_paths
        self.flags = flags
        self.arch = arch
        self.for_sycl = for_sycl

    def _encode(self):
        opts = []
        for flag in self.flags:
            opts.append(flag)

        for incl in self.include_paths:
<<<<<<< HEAD
            opts.append(f"--include-path={incl}")

        arch_flag = f"-arch=sm_{self.arch}"
        if self.arch == 90 and int(cutlass.nvcc_version().split('.')[0]) >= 12:
            arch_flag += "a"
        opts.append(arch_flag)
=======
            if self.for_sycl:
                opts.append(f"-I{incl}")
            else:
                opts.append(f"--include-path={incl}")
>>>>>>> f95d391e

        if self.for_sycl:
            arch_flag = f"-fsycl-targets={self.arch}"
        else:
            arch_flag = f"-arch=sm_{self.arch}"
            if self.arch == 90:
                arch_flag += "a"

        opts.append(arch_flag)

        return opts


    def get_str(self):
        opts = self._encode()

        return " ".join(opts)

    def get(self):
        options = self._encode()
        return [bytes(str.encode(s)) for s in options]


def convertToBinaryData(filename):
    with open(filename, "rb") as file:
        blobData = file.read()
    return blobData


def CDLLBin(host_binary):
    tempfile.tempdir = "./"
    temp_so = tempfile.NamedTemporaryFile(
        prefix="host_func", suffix=".so", delete=True)
    with open(temp_so.name, "wb") as file:
        file.write(host_binary)
    host_lib = ctypes.CDLL(temp_so.name)
    return host_lib


class ArtifactManager:
    """
    Artifact manager
    """

    def __init__(self) -> None:
        connection = sqlite3.connect(CACHE_FILE)
        cursor = connection.cursor()
        # Create the table if it does not already exist
        sqlite_create_table_query = """
        CREATE TABLE IF NOT EXISTS compiled_operations(op_key TEXT NOT NULL UNIQUE,
                                                        cubin BLOB NOT NULL,
                                                        hostbin BLOB NOT NULL,
                                                        op_name TEXT NOT NULL,
                                                        op_attrs TEXT NOT NULL)
        """
        cursor.execute(sqlite_create_table_query)
        connection.commit()
        cursor.close()

        self._nvrtc_compile_options = ["-std=c++17", "-default-device"]
        self._nvcc_compile_options = [
            "-std=c++17",
            "--expt-relaxed-constexpr",
            "-Xcudafe --diag_suppress=esa_on_defaulted_function_ignored",
        ]
        self._dpcpp_compile_options = ["-fsycl", "-std=c++17",
                                       "-DCUTLASS_ENABLE_SYCL",
                                       "-fsycl-rtc-mode",
                                       "-DSYCL_INTEL_TARGET",
                                       "-shared", "-fPIC",
                                       "-fno-sycl-dead-args-optimization",
                                       "-fsycl-range-rounding=disable"]
        self.nvcc()
        self.compiled_cache_device = {}
        self.compiled_cache_host = {}

    def nvrtc(self):
        self.backend = "nvrtc"
        self.default_compile_options = self._nvrtc_compile_options

    def nvcc(self):
        self.backend = "nvcc"
        self.default_compile_options = self._nvcc_compile_options

    def dpcpp(self):
        self.backend = "dpcpp"
        self.default_compile_options = self._dpcpp_compile_options

    def _is_sycl(self):
        return self.backend == "dpcpp"

    def insert_operation(self, op_key, cubin, hostfile, op_name, op_attrs):
        connection = sqlite3.connect(CACHE_FILE)
        cursor = connection.cursor()
        sqlite_insert_blob_query = """ INSERT OR IGNORE INTO compiled_operations (op_key, cubin, hostbin, op_name, op_attrs) VALUES (?, ?, ?, ?, ?)"""

        hostbin = convertToBinaryData(hostfile)

        data_tuple = (op_key, cubin, hostbin, op_name, json.dumps(op_attrs))

        cursor.execute(sqlite_insert_blob_query, data_tuple)
        connection.commit()
        cursor.close()

    def load_operation(self, op_key, extra_funcs):
        connection = sqlite3.connect(CACHE_FILE)
        cursor = connection.cursor()
        sqlite_fetch_blob_query = """SELECT * from compiled_operations where op_key = ?"""
        cursor.execute(sqlite_fetch_blob_query, (op_key,))
        record = cursor.fetchall()
        if len(record) == 0:
            return False
        for row in record:
            key, cubin_image, host_binary, operation_name, op_attr = row
            op_attr = json.loads(op_attr)
            if self._is_sycl():
                q = dpctl.SyclQueue(cutlass.sycl_device())
                module = dpctl.program.create_program_from_spirv(q, cubin_image)
                kernel = module.get_sycl_kernel(operation_name)
            else:
                err, module = cuda.cuModuleLoadData(cubin_image)
                if err != cuda.CUresult.CUDA_SUCCESS:
                    raise RuntimeError("Cuda Error: {}".format(err))
                err, kernel = cuda.cuModuleGetFunction(
                    module, bytes(str.encode(operation_name)))

            self.compiled_cache_device[key] = kernel

            compiled_host_fns = {}
            host_lib = CDLLBin(host_binary)

            func_name = operation_name + "_get_params"
            func = getattr(host_lib, func_name)
            func.restype = ctypes.POINTER(ctypes.c_char * op_attr[0])
            compiled_host_fns["get_args"] = func

            func_name = operation_name + "_shared_memory_size"
            func = getattr(host_lib, func_name)
            compiled_host_fns["shared_memory_capacity"] = func()

            for attr in op_attr:
                if isinstance(attr, str):
                    func_name = operation_name + "_" + attr
                    func = getattr(host_lib, func_name)

                    # Set the return type of the function
                    if attr in extra_funcs and extra_funcs[attr] != None:
                        func.restype = extra_funcs[attr]

                    compiled_host_fns[attr] = func

            self.compiled_cache_host[key] = compiled_host_fns
        return True

    def emit_compile_(self, operation_list, compilation_options, host_compilation_options):
        """
        Compile a list of kernels and store them into database
        """
        source_buffer_device = ""
        source_buffer_host = ""
        # 1. include
        includes = []
        for operation in operation_list:
            for incl in operation.emitter.includes:
                if incl not in includes:
                    includes.append(incl)

<<<<<<< HEAD
        includes_host = ["builtin_types.h", "device_launch_parameters.h", "cstddef"] + includes
=======
        includes_host = ["stddef.h"] + includes
        if not self._is_sycl():
            includes_host.extend(["device_launch_parameters.h", "builtin_types.h"])

>>>>>>> f95d391e
        for incl in includes:
            source_buffer_device += SubstituteTemplate(
                IncludeTemplate,
                {"include": incl},
            )

        for incl in includes_host:
            source_buffer_host += SubstituteTemplate(
                IncludeTemplate,
                {"include": incl},
            )

        # 2. Operations
        for operation in operation_list:
            source_buffer_device += operation.emit()
            source_buffer_host += operation.emit()
            values = {
                "operation_name": operation.name(),
                "operation_suffix": operation.emitter.operation_suffix,
            }
            source_buffer_device += SubstituteTemplate(
                operation.KernelTemplate,
                values,
            )
            source_buffer_host += SubstituteTemplate(
                operation.HostTemplate, values)

        # 3. compile
        if self.backend == "nvrtc":
            err, program = nvrtc.nvrtcCreateProgram(
                str.encode(source_buffer_device),
                bytes(str.encode("module.cu")),
                0, [], [])

            if err != nvrtc.nvrtcResult.NVRTC_SUCCESS:
                raise RuntimeError("NVRTC Error: {}".format(err))

            # Compile program
            options = compilation_options.get()

            err, = nvrtc.nvrtcCompileProgram(program, len(options), options)
            if err != nvrtc.nvrtcResult.NVRTC_SUCCESS:
                error_string = "NVRTC Error: {}\n".format(err)

                # Get log from compilation
                err, logSize = nvrtc.nvrtcGetProgramLogSize(program)
                if err != nvrtc.nvrtcResult.NVRTC_SUCCESS:
                    raise RuntimeError("NVRTC Error: {}".format(err))

                log = b" " * logSize
                err, = nvrtc.nvrtcGetProgramLog(program, log)
                if err != nvrtc.nvrtcResult.NVRTC_SUCCESS:
                    raise RuntimeError("NVRTC Error: {}".format(err))

                raise RuntimeError(
                    error_string + log.decode() + source_buffer_device)

            # Get data from compilation
            err, dataSize = nvrtc.nvrtcGetCUBINSize(program)
            if err != nvrtc.nvrtcResult.NVRTC_SUCCESS:
                raise RuntimeError("NVRTC Error: {}".format(err))

            cubin_image = b" " * dataSize
            (err,) = nvrtc.nvrtcGetCUBIN(program, cubin_image)
            if err != nvrtc.nvrtcResult.NVRTC_SUCCESS:
                raise RuntimeError("NVRTC Error: {}".format(err))

        elif self.backend == "dpcpp":
            # Emit code to file
            tempfile.tempdir = "./"
            temp_cpp = tempfile.NamedTemporaryFile(
                prefix="kernel_", suffix=".cpp", delete=True)
            temp_dump_dir = tempfile.TemporaryDirectory(
                prefix="kernel_", suffix="_dpcpp")
            ignore_out = tempfile.NamedTemporaryFile(
                prefix="kernel_", suffix=".o", delete=True)
            with open(temp_cpp.name, "w") as file:
                file.write(source_buffer_device)

            # Compile with DPC++
            cmd_template = "clang++ ${options} ${srcfile} -o ${outfile} -fsycl-dump-device-code=${tmpdir}"
            values = {
                "options": compilation_options.get_str(),
                "srcfile": temp_cpp.name,
                "outfile": ignore_out.name,
                "tmpdir": temp_dump_dir.name
            }
            cmd = SubstituteTemplate(cmd_template, values)
            compile_with_nvcc(cmd.split(" "), source_buffer_device,
                              "./cutlass_python_compilation_device_error.txt")

            # Find SPIR-V device code in temporary directory
            spv_files = list(pathlib.Path(temp_dump_dir.name).glob("*.spv"))

            # When specifying a specific subgroup size, DPC++ currently
            # generates multiple SPIR-V files. We create a program from each of
            # them to find the one containing the kernel with the correct
            # subgroup size.
            q = dpctl.SyclQueue(cutlass.sycl_device())
            op_name = f"__sycl_kernel_{operation_list[0].name()}"
            for f in spv_files:
                with open(f, "rb") as spirv_file:
                    spirv_image = spirv_file.read()
                    program = dpctl.program.create_program_from_spirv(q, spirv_image)
                    if not program.has_sycl_kernel(op_name):
                        continue
                    spirv_kernel = program.get_sycl_kernel(op_name)
                    if spirv_kernel.max_sub_group_size == 16:
                        cubin_image = spirv_image
                        break

        else:  # with nvcc backend
            # emit code
            tempfile.tempdir = "./"
            temp_cu = tempfile.NamedTemporaryFile(
                prefix="kernel", suffix=".cu", delete=True)
            temp_cubin = tempfile.NamedTemporaryFile(
                prefix="kernel", suffix=".cubin", delete=True)
            with open(temp_cu.name, "w") as file:
                file.write(source_buffer_device)

            # compile with nvcc
            cmd_template = "${cuda_install_path}/bin/nvcc ${options} -cubin ${srcfile} -o ${tarfile}"
            values = {
                "cuda_install_path": cuda_install_path(),
                "options": compilation_options.get_str(),
                "srcfile": temp_cu.name,
                "tarfile": temp_cubin.name,
            }
            cmd = SubstituteTemplate(cmd_template, values)
            compile_with_nvcc(cmd.split(" "), source_buffer_device,
                              "./cutlass_python_compilation_device_error.txt")

            # load the cubin image
            with open(temp_cubin.name, "rb") as file:
                cubin_image = file.read()

        tempfile.tempdir = "./"
        host_suffix = ".cpp" if self._is_sycl() else ".cu"
        temp_src = tempfile.NamedTemporaryFile(
            prefix="host_src", suffix=host_suffix, delete=True)

        # Write the host source
        with open(temp_src.name, "w") as outfile:
            outfile.write(source_buffer_host)

        temp_dst = tempfile.NamedTemporaryFile(
            prefix="host_func", suffix=".so", delete=True)

        # Set up host compilation arguments
        cmd = []
        if not self._is_sycl():
            cmd.append(f"{cuda_install_path()}/bin/nvcc")
            cmd.extend(["-x", "cu", "-Xcompiler=-fpermissive",
                        "-Xcompiler=-w", "-Xcompiler=-fPIC"])
            cmd.extend(host_compilation_options.get_str().split(" "))
            cmd.extend(["-shared", "-o", temp_dst.name,
                        temp_src.name, "-lcudart", "-lcuda"])
        else:
            cmd.append("clang++")
            # Clang does not support "-fpermissive"
            cmd.extend(["-fsycl", "-w", "-fPIC"])
            cmd.extend(host_compilation_options.get_str().split(" "))
            cmd.extend(["-shared", "-o", temp_dst.name, temp_src.name])

        # Comile and load the library
        compile_with_nvcc(cmd, source_buffer_host,
                          error_file="./cutlass_python_compilation_host_error.txt")
        host_lib = ctypes.CDLL(temp_dst.name)

        return cubin_image, host_lib, temp_dst

    def add_module(self, operations, compile_options=None, bypass_cache=False):
        """
        Insert a new compiled device module
        """
        include_paths = [
            CUTLASS_PATH + "/include",
            CUTLASS_PATH + "/tools/util/include",
            CUTLASS_PATH + "/python/cutlass/cpp/include",
        ]

        if not self._is_sycl():
            include_paths.append(cuda_install_path() + "/include")

            cutlass.initialize_cuda_context()
            arch = device_cc()
            host_compile_options = CompilationOptions(
                self._nvcc_compile_options, arch, include_paths, False)
        else:
            cutlass.initialize_sycl_context()
            arch = "spir64"
            host_compile_options = CompilationOptions(
                    ["-std=c++17", "-DCUTLASS_ENABLE_SYCL", "-DSYCL_INTEL_TARGET"],
                    arch, include_paths, True)

        if compile_options is None:
            compile_options = CompilationOptions(
                self.default_compile_options, arch, include_paths, self._is_sycl())
        # save the cubin
        operation_key = []
        operation_list = []
        for operation in operations:
            # step 1: get kernel string as key
            key = operation.rt_module.emit() + operation.procedural_name() + self.backend
            # step 1: check if the operation is in cache
            compiled_kernel = self.compiled_cache_device.get(key)

            # TODO(Lukas): Caching is currently deactivated for SYCL and needs
            #              to be enabled.
            if compiled_kernel is None and not bypass_cache and not self._is_sycl():
                hit = self.load_operation(key, getattr( operation.rt_module, "extra_funcs", {}))
                if hit:
                    compiled_kernel = self.compiled_cache_device.get(key)
                    assert compiled_kernel is not None
            if compiled_kernel is not None:
                operation.rt_module.kernel = compiled_kernel
                compiled_host_fns = self.compiled_cache_host.get(key)
                assert compiled_host_fns is not None
                for key in compiled_host_fns.keys():
                    setattr(operation.rt_module, key, compiled_host_fns[key])
                operation.rt_module.initialize()
            else:
                operation_list.append(operation.rt_module)
                operation_key.append(key)

        if len(operation_list) > 0:
            cubin_image, host_lib, host_file = self.emit_compile_(
                operation_list, compile_options, host_compile_options)

            if self._is_sycl():
                q = dpctl.SyclQueue(cutlass.sycl_device())
                program = dpctl.program.create_program_from_spirv(q, cubin_image)
            else:
                err, module = cuda.cuModuleLoadData(cubin_image)
                if err != cuda.CUresult.CUDA_SUCCESS:
                    raise RuntimeError("Cuda Error: {}".format(err))

            operation_name = []
            operation_attr = []
            for operation, key in zip(operation_list, operation_key):
                # get device kernels
                if self._is_sycl():
                    # Free function kernels always have a name prefix.
                    fnName = f"__sycl_kernel_{operation.name()}"
                    operation.kernel = program.get_sycl_kernel(fnName)
                else:
                    err, operation.kernel = cuda.cuModuleGetFunction(
                        module,
                        bytes(str.encode(operation.name()))
                    )
                operation_name.append(operation.name())
                self.compiled_cache_device[key] = operation.kernel
                # get host functions
                compiled_host_fns = {}
                op_attr = []

                # get param size
                func_name = operation.name() + "_get_param_size"
                func = getattr(host_lib, func_name)
                param_size = func()

                func_name = operation.name() + "_get_params"
                func = getattr(host_lib, func_name)
                func.argtype = operation.argtype
                func.restype = ctypes.POINTER(ctypes.c_char * param_size)
                setattr(operation, "get_args", func)
                compiled_host_fns["get_args"] = func

                # set shared memory size
                func_name = operation.name() + "_shared_memory_size"
                func = getattr(host_lib, func_name)
                setattr(operation, "shared_memory_capacity", func())
                compiled_host_fns["shared_memory_capacity"] = func()
                # set the maximum dynamic shared size
                operation.initialize()

                # get extra functions
                op_attr.append(param_size)

                if hasattr(operation, "extra_funcs"):
                    for suffix, ret_type in operation.extra_funcs.items():
                        func_name = operation.name() + "_" + suffix
                        func = getattr(host_lib, func_name)
                        if ret_type is not None:
                            func.restype = ret_type
                        setattr(operation, suffix, func)
                        compiled_host_fns[suffix] = func
                        op_attr.append(suffix)

                operation_attr.append(op_attr)
                self.compiled_cache_host[key] = compiled_host_fns

            for (key, operation_name, operation_attr,) in zip(operation_key, operation_name, operation_attr):
                self.insert_operation(
                    key, cubin_image, host_file.name, operation_name, operation_attr)<|MERGE_RESOLUTION|>--- conflicted
+++ resolved
@@ -33,6 +33,7 @@
 import ctypes
 import json
 import pathlib
+import os
 import sqlite3
 import subprocess
 import tempfile
@@ -90,25 +91,16 @@
             opts.append(flag)
 
         for incl in self.include_paths:
-<<<<<<< HEAD
-            opts.append(f"--include-path={incl}")
-
-        arch_flag = f"-arch=sm_{self.arch}"
-        if self.arch == 90 and int(cutlass.nvcc_version().split('.')[0]) >= 12:
-            arch_flag += "a"
-        opts.append(arch_flag)
-=======
             if self.for_sycl:
                 opts.append(f"-I{incl}")
             else:
                 opts.append(f"--include-path={incl}")
->>>>>>> f95d391e
 
         if self.for_sycl:
             arch_flag = f"-fsycl-targets={self.arch}"
         else:
             arch_flag = f"-arch=sm_{self.arch}"
-            if self.arch == 90:
+            if self.arch == 90 and int(cutlass.nvcc_version().split('.')[0]) >= 12:
                 arch_flag += "a"
 
         opts.append(arch_flag)
@@ -270,14 +262,12 @@
                 if incl not in includes:
                     includes.append(incl)
 
-<<<<<<< HEAD
-        includes_host = ["builtin_types.h", "device_launch_parameters.h", "cstddef"] + includes
-=======
-        includes_host = ["stddef.h"] + includes
-        if not self._is_sycl():
-            includes_host.extend(["device_launch_parameters.h", "builtin_types.h"])
-
->>>>>>> f95d391e
+        includes_host = includes
+        if self._is_sycl():
+            includes_host.extend(["stddef"])
+        else:
+            includes_host.extend(["builtin_types.h", "device_launch_parameters.h", "cstddef"])
+
         for incl in includes:
             source_buffer_device += SubstituteTemplate(
                 IncludeTemplate,
