#################################################################################################
#
# Copyright (c) 2023 - 2025 NVIDIA CORPORATION & AFFILIATES. All rights reserved.
# SPDX-License-Identifier: BSD-3-Clause
#
# Redistribution and use in source and binary forms, with or without
# modification, are permitted provided that the following conditions are met:
#
# 1. Redistributions of source code must retain the above copyright notice, this
# list of conditions and the following disclaimer.
#
# 2. Redistributions in binary form must reproduce the above copyright notice,
# this list of conditions and the following disclaimer in the documentation
# and/or other materials provided with the distribution.
#
# 3. Neither the name of the copyright holder nor the names of its
# contributors may be used to endorse or promote products derived from
# this software without specific prior written permission.
#
# THIS SOFTWARE IS PROVIDED BY THE COPYRIGHT HOLDERS AND CONTRIBUTORS "AS IS"
# AND ANY EXPRESS OR IMPLIED WARRANTIES, INCLUDING, BUT NOT LIMITED TO, THE
# IMPLIED WARRANTIES OF MERCHANTABILITY AND FITNESS FOR A PARTICULAR PURPOSE ARE
# DISCLAIMED. IN NO EVENT SHALL THE COPYRIGHT HOLDER OR CONTRIBUTORS BE LIABLE
# FOR ANY DIRECT, INDIRECT, INCIDENTAL, SPECIAL, EXEMPLARY, OR CONSEQUENTIAL
# DAMAGES (INCLUDING, BUT NOT LIMITED TO, PROCUREMENT OF SUBSTITUTE GOODS OR
# SERVICES; LOSS OF USE, DATA, OR PROFITS; OR BUSINESS INTERRUPTION) HOWEVER
# CAUSED AND ON ANY THEORY OF LIABILITY, WHETHER IN CONTRACT, STRICT LIABILITY,
# OR TORT (INCLUDING NEGLIGENCE OR OTHERWISE) ARISING IN ANY WAY OUT OF THE USE
# OF THIS SOFTWARE, EVEN IF ADVISED OF THE POSSIBILITY OF SUCH DAMAGE.
#
#################################################################################################

"""
Registry of elementwise epilogues

Elementwise epilogues can be added to many CUTLASS kernels in the CUTLAS Python interface via
code like the following for GEMM:

.. highlight:: python
.. code-block:: python

    plan = cutlass_cppgen.op.Gemm(element=cutlass_cppgen.DataType.f32, layout=cutlass_cppgen.LayoutType.RowMajor)
    plan.activation = cutlass_cppgen.epilogue.relu
"""

from cutlass_cppgen.backend import epilogue, device_cc


gelu = epilogue.gelu
hardswish = epilogue.hardswish
identity = epilogue.identity
leaky_relu = epilogue.leaky_relu
relu = epilogue.relu
sigmoid = epilogue.sigmoid
silu = epilogue.silu
tanh = epilogue.tanh


_activations = [gelu, hardswish, identity, leaky_relu, relu, sigmoid, silu, tanh]


def get_activations() -> list:
    """
    Returns a list of available activation functions

    :return: list of available activation functions
    :rtype: list
    """
    return _activations


def get_activation_epilogue(
    activation,
    element_output,
    elements_per_access,
    element_accumulator,
    element_compute,
):
    """
    Return an epilogue corresponding to the activation function, data types, and alignment
    used in the kernel

    :param activation: elementwise activation function to use
    :param element_output: data type of the output
    :param elements_per_access: alignment of operand C of the kernel
    :type elements_per_access: int
    :param element_accumulator: data type of the accumulated output C
    :param element_compute: data type in which compute operations should be performed

    :return: epilogue functor
    """
    if activation not in _activations:
        raise Exception(
            f"Unsupported activation type {activation}. Available activations are: {_activations}"
        )

    if activation == identity:
        return epilogue.LinearCombination(
            element_output, elements_per_access, element_accumulator, element_compute
        )
    else:
        return epilogue.LinearCombinationGeneric(
            activation,
            element_output,
            elements_per_access,
            element_accumulator,
            element_compute,
        )


"""
Frontend for EVT that generates epilogue functor through tracing the input function
"""
from cutlass_cppgen.backend.evt.frontend import PythonASTFrontend


def trace(fn, example_tensors, **kwargs):
    """
    Trace `fn(**example_tensors)` and generates epilogue visitor

    :param fn: Python callables
    :param example_tensors: example inputs for fn
    :type example_tensors: dict

    .. highlight:: python
    .. code-block:: python
<<<<<<< HEAD

        import cutlass.backend.evt
=======
        import cutlass_cppgen.backend.evt
>>>>>>> b2dd65dc

        # Define epilogue function as Python callable
        def example_fn(accum, C, alpha, beta, gamma):
            D = ((accum + C) * alpha - gamma) / beta
            return D

        # Define the example tensors
        example_inputs = {
            "accum": torch.empty(size=(6, 512, 512), dtype=torch.float16, device="cuda"),
            "C": torch.empty(size=(6, 512, 512), dtype=torch.float16, device="cuda"),
            "alpha": 1.5,
            "beta": 0.5,
            "gamma": 2.5,
            "D": torch.empty(size=(6, 512, 512), dtype=torch.float16, device="cuda")
        }

        # Generate the epilogue functor
        epilogue_visitor = cutlass_cppgen.epilogue.trace(example_fn, example_inputs)
    """
    if callable(fn):
        class EpilogueFunctor(PythonASTFrontend):
            def __init__(self, cc=None, **kwargs):
                if not cc:
                    cc = device_cc()
                super().__init__(cc, **kwargs)
            pass
        setattr(EpilogueFunctor, "__call__", staticmethod(fn))

        epilogue_functor = EpilogueFunctor(**kwargs)
        epilogue_functor.trace(example_tensors)
        return epilogue_functor
    else:
        raise NotImplementedError("Expect a callable Python function")<|MERGE_RESOLUTION|>--- conflicted
+++ resolved
@@ -124,12 +124,7 @@
 
     .. highlight:: python
     .. code-block:: python
-<<<<<<< HEAD
-
-        import cutlass.backend.evt
-=======
         import cutlass_cppgen.backend.evt
->>>>>>> b2dd65dc
 
         # Define epilogue function as Python callable
         def example_fn(accum, C, alpha, beta, gamma):
