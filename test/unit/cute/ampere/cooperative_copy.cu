--- conflicted
+++ resolved
@@ -39,6 +39,9 @@
 #include <numeric>
 #include <tuple>
 
+#include <thrust/host_vector.h>
+#include <thrust/device_vector.h>
+
 #include <cute/tensor.hpp>
 #include <cute/swizzle.hpp> // cute::Swizzle
 #include <cute/swizzle_layout.hpp> // cute::compose(cute::Swizzle)
@@ -53,34 +56,13 @@
   struct shared_shared {};
 }
 
-// gg --> global to global
-template <int MaxVecBits, uint32_t ThreadBlockSize, class T, class Layout1, class Layout2>
-CUTLASS_DEVICE void
-cooperative_copy_default_gg(T const* g_in, T* g_out, Layout1 const& layout1, Layout2 const& layout2)
-{
-  using namespace cute;
-
-  Tensor g_in_tensor  = make_tensor(make_gmem_ptr(g_in),  layout1);
-  Tensor g_out_tensor = make_tensor(make_gmem_ptr(g_out), layout2);
-
-  cooperative_copy<ThreadBlockSize, MaxVecBits>(ThreadIdxX(), g_in_tensor, g_out_tensor);
-}
-
-#ifdef CUTLASS_ENABLE_SYCL
-namespace sc = syclcompat;
-namespace sc_exp = syclcompat::experimental;
-namespace sycl_ext = sycl::ext::oneapi::experimental;
-
 // gs --> global to/from shared
 template <int MaxVecBits, uint32_t ThreadBlockSize, class T, class GMemLayout, class SMemLayout>
-CUTLASS_DEVICE void
-cooperative_copy_default_gs(T const* g_in, T* g_out, GMemLayout const& gmem_layout, SMemLayout const& smem_layout,
-  sycl::local_ptr<char> base_smem)
+__device__ void
+cooperative_copy_default_gs(T const* g_in, T* g_out, GMemLayout const& gmem_layout, SMemLayout const& smem_layout)
 {
   using namespace cute;
-
-  auto smem_buf = reinterpret_cast<uint128_t*>((char*)base_smem);
-
+  extern __shared__ uint128_t smem_buf[];
   // Cast smem_buf to smem_uint8_ptr and move it by MaxVecBits bits
   // This is to make sure tests pass on pointer aligned to MaxVecBits bits
   uint8_t* smem_uint8_ptr = reinterpret_cast<uint8_t*>(smem_buf) + (MaxVecBits/8);
@@ -90,40 +72,29 @@
   Tensor g_out_tensor = make_tensor(make_gmem_ptr(g_out), gmem_layout);
   Tensor s_tensor     = make_tensor(make_smem_ptr(smem),  smem_layout);
 
-<<<<<<< HEAD
-  cooperative_copy<ThreadBlockSize, MaxVecBits>(ThreadIdxX(), g_in_tensor, s_tensor);
-=======
   cooperative_copy<ThreadBlockSize, MaxVecBits>(threadIdx.x, g_in_tensor, s_tensor, AutoCopyAsync{});
->>>>>>> affd1b69
 
   cp_async_fence();
   cp_async_wait<0>();
-  syncthreads();
+  __syncthreads();
 
   if(thread0()) {
     for(int i = 0; i < size(s_tensor); ++i) {
       s_tensor(i) += T(i);
     }
   }
-  syncthreads();
-
-<<<<<<< HEAD
-  cooperative_copy<ThreadBlockSize, MaxVecBits>(ThreadIdxX(), s_tensor, g_out_tensor);
-=======
+  __syncthreads();
+
   cooperative_copy<ThreadBlockSize, MaxVecBits>(threadIdx.x, s_tensor, g_out_tensor, AutoCopyAsync{});
->>>>>>> affd1b69
 }
 
 // ss --> shared to shared
 template <int MaxVecBits, uint32_t ThreadBlockSize, class T, class Layout1, class Layout2>
-CUTLASS_DEVICE void
-cooperative_copy_default_ss(T const* g_in, T* g_out, Layout1 const& layout1, Layout2 const& layout2,
-  sycl::local_ptr<char> base_smem)
+__device__ void
+cooperative_copy_default_ss(T const* g_in, T* g_out, Layout1 const& layout1, Layout2 const& layout2)
 {
   using namespace cute;
-
-  auto smem_buf =  reinterpret_cast<uint128_t*>((char*)base_smem);
-
+  extern __shared__ uint128_t smem_buf[];
   // Cast smem_buf to smem_uint8_ptr and move it by MaxVecBits bits
   // This is to make sure tests pass on pointer aligned to MaxVecBits bits
   T* smem1 = reinterpret_cast<T*>(smem_buf);
@@ -136,132 +107,40 @@
   Tensor s1_tensor    = make_tensor(make_smem_ptr(smem1), layout2);
   Tensor s2_tensor    = make_tensor(make_smem_ptr(smem2), layout1);
 
-<<<<<<< HEAD
-  cooperative_copy<ThreadBlockSize,  cute::sizeof_bits_v<T>>(ThreadIdxX(), g_in_tensor, s1_tensor);
-=======
   cooperative_copy<ThreadBlockSize,  cute::sizeof_bits_v<T>>(threadIdx.x, g_in_tensor, s1_tensor, AutoCopyAsync{});
->>>>>>> affd1b69
 
   cp_async_fence();
   cp_async_wait<0>();
-  syncthreads();
+  __syncthreads();
 
   if(thread0()) {
     for(int i = 0; i < size(s1_tensor); ++i) {
       s1_tensor(i) += T(i);
     }
   }
-  syncthreads();
-
-<<<<<<< HEAD
-  cooperative_copy<ThreadBlockSize, MaxVecBits>(ThreadIdxX(), s1_tensor, s2_tensor);
-  syncthreads();
-
-  cooperative_copy<ThreadBlockSize,  cute::sizeof_bits_v<T>>(ThreadIdxX(), s2_tensor, g_out_tensor);
-=======
+  __syncthreads();
+
   cooperative_copy<ThreadBlockSize, MaxVecBits>(threadIdx.x, s1_tensor, s2_tensor, AutoCopyAsync{});
   __syncthreads();
 
   cooperative_copy<ThreadBlockSize,  cute::sizeof_bits_v<T>>(threadIdx.x, s2_tensor, g_out_tensor, AutoCopyAsync{});
->>>>>>> affd1b69
-}
-
-template <class Mode, int MaxVecBits, uint32_t ThreadBlockSize, class T, class Layout1, class Layout2>
-CUTLASS_GLOBAL void
-cooperative_copy_default_kernel(T const* g_in, T* g_out, Layout1 const layout1, Layout2 const layout2,
-  sycl::local_ptr<char> base_smem)
-{
-  if constexpr(std::is_same_v<Mode, cooperative_copy_mode::global_shared>) {
-    cooperative_copy_default_gs<MaxVecBits, ThreadBlockSize>(g_in, g_out, layout1, layout2, base_smem);
-  } else if constexpr (std::is_same_v<Mode, cooperative_copy_mode::global_global>) {
-    cooperative_copy_default_gg<MaxVecBits, ThreadBlockSize>(g_in, g_out, layout1, layout2);
-  } else if constexpr (std::is_same_v<Mode, cooperative_copy_mode::shared_shared>) {
-    cooperative_copy_default_ss<MaxVecBits, ThreadBlockSize>(g_in, g_out, layout1, layout2, base_smem);
-  }
-}
-
-#else
-
-// gs --> global to/from shared
-template <int MaxVecBits, uint32_t ThreadBlockSize, class T, class GMemLayout, class SMemLayout>
-CUTLASS_DEVICE void
-cooperative_copy_default_gs(T const* g_in, T* g_out, GMemLayout const& gmem_layout, SMemLayout const& smem_layout)
+}
+
+// gg --> global to global
+template <int MaxVecBits, uint32_t ThreadBlockSize, class T, class Layout1, class Layout2>
+__device__ void
+cooperative_copy_default_gg(T const* g_in, T* g_out, Layout1 const& layout1, Layout2 const& layout2)
 {
   using namespace cute;
-
-  extern CUTLASS_SHARED uint128_t smem_buf[];
-
-  // Cast smem_buf to smem_uint8_ptr and move it by MaxVecBits bits
-  // This is to make sure tests pass on pointer aligned to MaxVecBits bits
-  uint8_t* smem_uint8_ptr = reinterpret_cast<uint8_t*>(smem_buf) + (MaxVecBits/8);
-  T* smem = reinterpret_cast<T*>(smem_uint8_ptr);
-
-  Tensor g_in_tensor  = make_tensor(make_gmem_ptr(g_in),  gmem_layout);
-  Tensor g_out_tensor = make_tensor(make_gmem_ptr(g_out), gmem_layout);
-  Tensor s_tensor     = make_tensor(make_smem_ptr(smem),  smem_layout);
-
-  cooperative_copy<ThreadBlockSize, MaxVecBits>(ThreadIdxX(), g_in_tensor, s_tensor);
-
-  cp_async_fence();
-  cp_async_wait<0>();
-  syncthreads();
-
-  if(thread0()) {
-    for(int i = 0; i < size(s_tensor); ++i) {
-      s_tensor(i) += T(i);
-    }
-  }
-  syncthreads();
-
-  cooperative_copy<ThreadBlockSize, MaxVecBits>(ThreadIdxX(), s_tensor, g_out_tensor);
-}
-
-// ss --> shared to shared
-template <int MaxVecBits, uint32_t ThreadBlockSize, class T, class Layout1, class Layout2>
-CUTLASS_DEVICE void
-cooperative_copy_default_ss(T const* g_in, T* g_out, Layout1 const& layout1, Layout2 const& layout2)
-{
-  using namespace cute;
-
-  extern CUTLASS_SHARED uint128_t smem_buf[];
-
-  // Cast smem_buf to smem_uint8_ptr and move it by MaxVecBits bits
-  // This is to make sure tests pass on pointer aligned to MaxVecBits bits
-  T* smem1 = reinterpret_cast<T*>(smem_buf);
-  uint8_t* smem2_uint8_ptr = reinterpret_cast<uint8_t*>(smem_buf) + (MaxVecBits/8);
-  T* smem2 = reinterpret_cast<T*>(smem2_uint8_ptr) + cute::cosize(layout2);
 
   Tensor g_in_tensor  = make_tensor(make_gmem_ptr(g_in),  layout1);
   Tensor g_out_tensor = make_tensor(make_gmem_ptr(g_out), layout2);
 
-<<<<<<< HEAD
-  Tensor s1_tensor    = make_tensor(make_smem_ptr(smem1), layout2);
-  Tensor s2_tensor    = make_tensor(make_smem_ptr(smem2), layout1);
-
-  cooperative_copy<ThreadBlockSize,  cute::sizeof_bits_v<T>>(ThreadIdxX(), g_in_tensor, s1_tensor);
-
-  cp_async_fence();
-  cp_async_wait<0>();
-  syncthreads();
-
-  if(thread0()) {
-    for(int i = 0; i < size(s1_tensor); ++i) {
-      s1_tensor(i) += T(i);
-    }
-  }
-  syncthreads();
-
-  cooperative_copy<ThreadBlockSize, MaxVecBits>(ThreadIdxX(), s1_tensor, s2_tensor);
-  syncthreads();
-
-  cooperative_copy<ThreadBlockSize,  cute::sizeof_bits_v<T>>(ThreadIdxX(), s2_tensor, g_out_tensor);
-=======
   cooperative_copy<ThreadBlockSize, MaxVecBits>(threadIdx.x, g_in_tensor, g_out_tensor, AutoCopyAsync{});
->>>>>>> affd1b69
 }
 
 template <class Mode, int MaxVecBits, uint32_t ThreadBlockSize, class T, class Layout1, class Layout2>
-CUTLASS_GLOBAL void
+__global__ void
 cooperative_copy_default_kernel(T const* g_in, T* g_out, Layout1 const layout1, Layout2 const layout2)
 {
   if constexpr(std::is_same_v<Mode, cooperative_copy_mode::global_shared>) {
@@ -273,8 +152,6 @@
   }
 }
 
-#endif
-
 // Mode - defines memory types of src and dst in cooperative_copy operation
 // MaxVecBits - defines max vectorization in cooperative_copy operation, and enforces that
 //              alignment on used pointers to ensure correct testing
@@ -306,8 +183,8 @@
     uint32_t extra_elements = max_vec_bytes / sizeof(value_type);
 
     // Allocate
-    host_vector<value_type> h_in (count + extra_elements);
-    host_vector<value_type> h_out(count + extra_elements);
+    thrust::host_vector<value_type> h_in (count + extra_elements);
+    thrust::host_vector<value_type> h_out(count + extra_elements);
 
     // Initialize
     Tensor h_in_tensor  = make_tensor(h_in.data()  + extra_elements, gmem_layout_in);
@@ -319,25 +196,14 @@
     }
 
     // To GPU
-    device_vector<value_type> d_in = h_in;
-    device_vector<value_type> d_out(d_in.size(), value_type(float(-2)));
+    thrust::device_vector<value_type> d_in = h_in;
+    thrust::device_vector<value_type> d_out(d_in.size(), value_type(float(-2)));
 
     // Adds (MaxVecBits/8) bytes to shared memory as we'll move pointer by that many bytes inside the kernel to enforce
     // alignment to (MaxVecBits/8) bytes
     size_t shared_memory_bytes = (sizeof(value_type) * count) + max_vec_bytes;
     shared_memory_bytes += std::is_same_v<Mode, cooperative_copy_mode::shared_shared> * (sizeof(value_type) * count);
 
-    #if defined(CUTLASS_ENABLE_SYCL)
-    sc_exp::launch<cooperative_copy_default_kernel<Mode, 
-                    MaxVecBits, 
-                    ThreadBlockSize, 
-                    value_type, 
-                    Layout1, 
-                    Layout2>>(sc_exp::launch_policy{sc::dim3(1), sc::dim3(ThreadBlockSize), 
-                             sc_exp::local_mem_size{shared_memory_bytes}},
-                              d_in.data() + extra_elements, d_out.data() + extra_elements, layout1, layout2);
-    sc::wait_and_throw();
-    #else
     // Launch
     auto coop_copy = cooperative_copy_default_kernel<Mode, MaxVecBits, ThreadBlockSize, value_type, Layout1, Layout2>;
     ASSERT_EQ(cudaFuncSetAttribute(coop_copy, cudaFuncAttributeMaxDynamicSharedMemorySize, static_cast<int>(shared_memory_bytes)), cudaSuccess);
@@ -351,9 +217,9 @@
       cudaError_t error = cudaGetLastError();
       FAIL() << "Error at kernel sync: " << cudaGetErrorString(error) << "\n";
     }
-    #endif
+
     // Validate
-    host_vector<value_type> h_result        = d_out;
+    thrust::host_vector<value_type> h_result        = d_out;
     Tensor                          h_result_tensor = make_tensor(h_result.data() + extra_elements, gmem_layout_out);
     for (int i = 0; i < cute::size(h_in_tensor); ++i) {
       ASSERT_EQ(h_result_tensor(i), h_out_tensor(i))
